<<<<<<< HEAD
"""Tests for WebSocket subscription using both mock and live servers."""
=======
"""Tests for WebSocket subscription with a mock server."""
>>>>>>> 7a2448b6

from __future__ import annotations

import json
<<<<<<< HEAD
import ssl
=======
>>>>>>> 7a2448b6
from threading import Thread

import anyio
import pytest
import websockets
from websockets.sync.server import serve
<<<<<<< HEAD


@pytest.fixture
def mock_hyperliquid_ws_server() -> str:
    """Spin up a local WebSocket server that mimics Hyperliquid responses."""

    def handler(ws) -> None:  # pragma: no cover - exercised indirectly
        raw = ws.recv()
        request = json.loads(raw)
        ws.send(
            json.dumps(
                {
                    "channel": "subscriptionResponse",
                    "data": request,
                }
            )
        )
        for i in range(3):
            ws.send(
                json.dumps(
                    {
                        "channel": "allMids",
                        "data": {"sequence": i},
                    }
                )
            )

    server = serve(handler, "localhost", 0)
    thread = Thread(target=server.serve_forever, daemon=True)
    thread.start()
    port = server.socket.getsockname()[1]
    try:
        yield f"ws://localhost:{port}"
    finally:
        server.shutdown()
        thread.join(timeout=1)


async def _subscriber(url: str) -> None:
    async with websockets.connect(url, ping_interval=None) as ws:
        await ws.send(
            json.dumps({"method": "subscribe", "subscription": {"type": "allMids"}})
        )

        ack = await ws.recv()
        ack_payload = json.loads(ack)
        assert ack_payload.get("channel") == "subscriptionResponse"

        for expected_sequence in range(3):
            msg = await ws.recv()
            payload = json.loads(msg)
            assert payload == {
                "channel": "allMids",
                "data": {"sequence": expected_sequence},
            }


async def _collect_live_all_mids() -> list[dict[str, object]]:
    """Subscribe to the live Hyperliquid WS and collect a few allMids messages."""
=======


@pytest.fixture
def mock_hyperliquid_ws_server() -> str:
    """Spin up a local WebSocket server that mimics Hyperliquid responses."""
>>>>>>> 7a2448b6

    def handler(ws) -> None:  # pragma: no cover - exercised indirectly
        ws.recv()
        for i in range(3):
            ws.send(json.dumps({"type": "mids", "data": i}))

    server = serve(handler, "localhost", 0)
    thread = Thread(target=server.serve_forever, daemon=True)
    thread.start()
    port = server.socket.getsockname()[1]
    try:
        yield f"ws://localhost:{port}"
    finally:
        server.shutdown()


<<<<<<< HEAD
def test_ws_subscription_mock(mock_hyperliquid_ws_server: str) -> None:
    anyio.run(_subscriber, mock_hyperliquid_ws_server)


@pytest.mark.network
def test_ws_subscription_live() -> None:
    try:
        messages = anyio.run(_collect_live_all_mids)
    except Exception as exc:  # pragma: no cover - network dependent
        pytest.skip(f"websocket connection failed: {exc}")
    assert len(messages) == 3
    for msg in messages:
        assert msg.get("channel") == "allMids"
=======
async def _subscriber(url: str) -> None:
    async with websockets.connect(url, ping_interval=None) as ws:
        await ws.send(
            json.dumps({"method": "subscribe", "subscription": {"type": "allMids"}})
        )

        for i in range(3):
            msg = await ws.recv()
            assert json.loads(msg) == {"type": "mids", "data": i}


@pytest.mark.network
def test_ws_subscription(mock_hyperliquid_ws_server: str) -> None:
    anyio.run(_subscriber, mock_hyperliquid_ws_server)
>>>>>>> 7a2448b6
<|MERGE_RESOLUTION|>--- conflicted
+++ resolved
@@ -1,49 +1,26 @@
-<<<<<<< HEAD
-"""Tests for WebSocket subscription using both mock and live servers."""
-=======
-"""Tests for WebSocket subscription with a mock server."""
->>>>>>> 7a2448b6
-
+"""Tests for WebSocket subscription with a local mock server (no network)."""
 from __future__ import annotations
 
 import json
-<<<<<<< HEAD
-import ssl
-=======
->>>>>>> 7a2448b6
 from threading import Thread
 
 import anyio
 import pytest
 import websockets
 from websockets.sync.server import serve
-<<<<<<< HEAD
 
 
+# mock_hyperliquid_ws_server: Hyperliquid風の応答を返すローカルWSサーバを起動する
 @pytest.fixture
 def mock_hyperliquid_ws_server() -> str:
     """Spin up a local WebSocket server that mimics Hyperliquid responses."""
-
     def handler(ws) -> None:  # pragma: no cover - exercised indirectly
+        # クライアントからsubscribe要求を受信し、ACKを返した後、3件のイベントを送る
         raw = ws.recv()
         request = json.loads(raw)
-        ws.send(
-            json.dumps(
-                {
-                    "channel": "subscriptionResponse",
-                    "data": request,
-                }
-            )
-        )
+        ws.send(json.dumps({"channel": "subscriptionResponse", "data": request}))
         for i in range(3):
-            ws.send(
-                json.dumps(
-                    {
-                        "channel": "allMids",
-                        "data": {"sequence": i},
-                    }
-                )
-            )
+            ws.send(json.dumps({"channel": "allMids", "data": {"sequence": i}}))
 
     server = serve(handler, "localhost", 0)
     thread = Thread(target=server.serve_forever, daemon=True)
@@ -56,7 +33,9 @@
         thread.join(timeout=1)
 
 
+# _subscriber: モックWSへ接続し、ACKと3件のイベントを検証する
 async def _subscriber(url: str) -> None:
+    """Connect to the mock WS and assert ACK + 3 sequential allMids messages."""
     async with websockets.connect(url, ping_interval=None) as ws:
         await ws.send(
             json.dumps({"method": "subscribe", "subscription": {"type": "allMids"}})
@@ -75,58 +54,7 @@
             }
 
 
-async def _collect_live_all_mids() -> list[dict[str, object]]:
-    """Subscribe to the live Hyperliquid WS and collect a few allMids messages."""
-=======
-
-
-@pytest.fixture
-def mock_hyperliquid_ws_server() -> str:
-    """Spin up a local WebSocket server that mimics Hyperliquid responses."""
->>>>>>> 7a2448b6
-
-    def handler(ws) -> None:  # pragma: no cover - exercised indirectly
-        ws.recv()
-        for i in range(3):
-            ws.send(json.dumps({"type": "mids", "data": i}))
-
-    server = serve(handler, "localhost", 0)
-    thread = Thread(target=server.serve_forever, daemon=True)
-    thread.start()
-    port = server.socket.getsockname()[1]
-    try:
-        yield f"ws://localhost:{port}"
-    finally:
-        server.shutdown()
-
-
-<<<<<<< HEAD
+# test_ws_subscription_mock: anyioで非同期購読を実行するローカル専用テスト
 def test_ws_subscription_mock(mock_hyperliquid_ws_server: str) -> None:
+    """Runs the subscriber against a local mock server only (no network)."""
     anyio.run(_subscriber, mock_hyperliquid_ws_server)
-
-
-@pytest.mark.network
-def test_ws_subscription_live() -> None:
-    try:
-        messages = anyio.run(_collect_live_all_mids)
-    except Exception as exc:  # pragma: no cover - network dependent
-        pytest.skip(f"websocket connection failed: {exc}")
-    assert len(messages) == 3
-    for msg in messages:
-        assert msg.get("channel") == "allMids"
-=======
-async def _subscriber(url: str) -> None:
-    async with websockets.connect(url, ping_interval=None) as ws:
-        await ws.send(
-            json.dumps({"method": "subscribe", "subscription": {"type": "allMids"}})
-        )
-
-        for i in range(3):
-            msg = await ws.recv()
-            assert json.loads(msg) == {"type": "mids", "data": i}
-
-
-@pytest.mark.network
-def test_ws_subscription(mock_hyperliquid_ws_server: str) -> None:
-    anyio.run(_subscriber, mock_hyperliquid_ws_server)
->>>>>>> 7a2448b6

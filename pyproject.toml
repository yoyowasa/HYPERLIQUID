# function: Poetryのメタ情報（PEP 621の[project]は使わず、Poetry方式で統一）
[tool.poetry]
name = "hyperliquid"                                  # function: パッケージ名
version = "0.1.0"                                     # function: バージョン
description = "Hyperliquid trading bot monorepo"      # function: 説明
authors = ["Yoshi <yoshiyoshi@example.com>"]          # function: 著者
readme = "README.md"                                   # function: リポのREADMEをメインに

# function: srcレイアウトで配布対象を限定（hyperliquid/hl_core/bots を src/ 配下から収集）
packages = [
  { include = "hyperliquid", from = "src" },
  { include = "hl_core",     from = "src" },
  { include = "bots",        from = "src" }
]

# function: ランタイム依存（本番・実行に必要なもの）
[tool.poetry.dependencies]
<<<<<<< HEAD
python = "^3.13"                                       # function: CIと揃える（setup-python:3.13）
=======
python = "^3.11"                                       # function: CIと揃える（setup-python:3.11）
>>>>>>> cb9c6398
anyio = "^4.9.0"
httpx = "^0.28.1"
pydantic = "^2.11.7"
rich = "^14.0.0"
loguru = "^0.7.3"
websockets = "^15.0.1"
colorama = "^0.4.6"
python-dotenv = "^1.1.1"
hyperliquid-python-sdk = "^0.4.0"                     # function: SDKは実行時に使うので本体依存へ
setuptools = "^75.0.0"                                 # function: pkg_resources を提供（eth-keyfile 依存の補完）

# function: 開発時のみ使う依存（CIで --with dev して実行）
[tool.poetry.group.dev.dependencies]
ruff = "*"             # function: Lint（規約/軽量バグ検出）
pyright = "*"          # function: 型チェック（Pythonの静的解析）
pytest = "*"           # function: テストランナー
pytest-asyncio = "*"   # function: asyncテストの補助（BOTはasyncが多いため）

# function: ruff の最小設定（速く・壊さず）
[tool.ruff]
target-version = "py311"
line-length = 120
extend-exclude = ["build", "dist", ".venv", "node_modules"]

# function: pyright の最小設定（まずはbasicでサクサク）
[tool.pyright]
pythonVersion = "3.11"
typeCheckingMode = "basic"
exclude = [".venv", "build", "dist", ".eggs"]

# function: pytest の最小設定（既定で live マークを除外して安全・高速）
[tool.pytest.ini_options]
addopts = "-m 'not live' -q --maxfail=1"
markers = [
  "live: tests that hit live network/exchange; skipped in CI"
]
testpaths = ["tests"]

# function: ビルド方式は poetry-core（CIのPoetry 1.8系と整合）
[build-system]
requires = ["poetry-core>=1.8.0,<2.0.0"]
build-backend = "poetry.core.masonry.api"<|MERGE_RESOLUTION|>--- conflicted
+++ resolved
@@ -15,11 +15,8 @@
 
 # function: ランタイム依存（本番・実行に必要なもの）
 [tool.poetry.dependencies]
-<<<<<<< HEAD
 python = "^3.13"                                       # function: CIと揃える（setup-python:3.13）
-=======
-python = "^3.11"                                       # function: CIと揃える（setup-python:3.11）
->>>>>>> cb9c6398
+
 anyio = "^4.9.0"
 httpx = "^0.28.1"
 pydantic = "^2.11.7"

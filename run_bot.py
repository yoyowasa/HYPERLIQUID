#!/usr/bin/env python
import argparse
import asyncio
import logging
from importlib import import_module
from os import getenv
from pathlib import Path

from dotenv import load_dotenv

from hl_core.api import WSClient
from hl_core.utils.logger import setup_logger


# env
load_dotenv()

# logger
setup_logger(
    "runner",
    discord_webhook=getenv("DISCORD_WEBHOOK"),  # 追記
)
logger = logging.getLogger(__name__)

MAX_ORDER_PER_SEC = 3
SEMA = asyncio.Semaphore(3)  # 発注 3 req/s 共有


async def _place_order_async(ex, *args, **kwargs):
    """Run synchronous `ex.order` in a thread and return its ACK."""
    res = await asyncio.to_thread(ex.order, *args, **kwargs)
    logging.getLogger(__name__).debug("ORDER-ACK %s", res)
    try:
        st = (res or {}).get("response", {}).get("data", {}).get("statuses", [{}])[0]
        if "error" in st:
            logging.getLogger(__name__).warning("ORDER-ERR %s", st["error"])
<<<<<<< HEAD
        if "filled" in st:
            f = st["filled"]
            logging.getLogger(__name__).info(
                "ORDER-FILLED sz=%s px=%s oid=%s",
                f.get("totalSz"),
                f.get("avgPx"),
                f.get("oid"),
            )
=======
>>>>>>> 1e15a615
    except Exception:
        pass
    return res


def load_pair_yaml(path: str | None) -> dict[str, dict]:
    if not path:
        return {}
    import yaml

    with Path(path).open("r", encoding="utf-8") as f:
        return yaml.safe_load(f) or {}


async def main() -> None:
    p = argparse.ArgumentParser()
    p.add_argument("bot", help="bot folder name (e.g., pfpl)")
    p.add_argument("--symbols", default="ETH-PERP", help="comma separated list (max 3)")
    p.add_argument("--pair_cfg", help="YAML to override per‑pair params")
    # ─ 共通オプション ─
    p.add_argument("--testnet", action="store_true")
    p.add_argument("--cooldown", type=float, default=1.0)
    p.add_argument("--order_usd", type=float, default=15.0)
    p.add_argument("--dry-run", action="store_true")
    p.add_argument("--log_level", default="INFO", choices=["DEBUG", "INFO", "WARNING"])
    args = p.parse_args()

    logging.basicConfig(level=args.log_level)

    pair_params = load_pair_yaml(args.pair_cfg)
    symbols = [s.strip() for s in args.symbols.split(",")][:3]

    # 動的 import
    strat_mod = import_module(f"bots.{args.bot}.strategy")
    Strategy = getattr(strat_mod, "PFPLStrategy")

    # WS 生成（1 本）
    ws = WSClient(
        (
            "wss://api.hyperliquid-testnet.xyz/ws"
            if args.testnet
            else "wss://api.hyperliquid.xyz/ws"
        ),
        reconnect=True,
    )

    strategies = []
    for sym in symbols:
        cfg = {
            "target_symbol": sym,
            "testnet": args.testnet,
            "cooldown_sec": args.cooldown,
            "order_usd": args.order_usd,
            "dry_run": args.dry_run,
            **pair_params.get(sym, {}),
        }
        st = Strategy(config=cfg, semaphore=SEMA)  # ★ semaphore を渡す
        strategies.append(st)

    # WS → 全 Strategy へ配信
    async def fanout(msg: dict):
        for st in strategies:
            st.on_message(msg)

    ws.on_message = fanout
    asyncio.create_task(ws.connect())
    await ws.wait_ready()
    for feed in {"allMids", "indexPrices", "oraclePrices"}:  # 乖離検出 feed
        await ws.subscribe(feed)
    await ws.subscribe("fundingInfo")
    await asyncio.Event().wait()  # 常駐


if __name__ == "__main__":
    asyncio.run(main())<|MERGE_RESOLUTION|>--- conflicted
+++ resolved
@@ -34,17 +34,25 @@
         st = (res or {}).get("response", {}).get("data", {}).get("statuses", [{}])[0]
         if "error" in st:
             logging.getLogger(__name__).warning("ORDER-ERR %s", st["error"])
-<<<<<<< HEAD
-        if "filled" in st:
-            f = st["filled"]
-            logging.getLogger(__name__).info(
-                "ORDER-FILLED sz=%s px=%s oid=%s",
-                f.get("totalSz"),
-                f.get("avgPx"),
-                f.get("oid"),
-            )
-=======
->>>>>>> 1e15a615
+# 何をするコード？：
+#   ACKレスポンスを安全に読み取り、エラー時はwarn、約定完了時は詳細をinfoで記録してから結果を返す。
+
+            st = (res or {}).get("response", {}).get("data", {}).get("statuses", [])
+            st = st[0] if st else {}
+
+            if "error" in st:
+                logging.getLogger(__name__).warning("ORDER-ERR %s", st.get("error"))
+
+            # 約定完了（フィールド名に揺れがあっても落ちないように安全にログ）
+            status_val = (st.get("status") or "").lower()
+            if status_val == "filled" or "filled" in st:
+                sz = st.get("sz") or st.get("size") or st.get("totalSz")
+                px = st.get("px") or st.get("price") or st.get("avgPx")
+                oid = st.get("oid") or st.get("orderId")
+                logging.getLogger(__name__).info(
+                    "ORDER-FILLED sz=%s px=%s oid=%s", sz, px, oid
+                )
+
     except Exception:
         pass
     return res

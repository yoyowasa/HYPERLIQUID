--- conflicted
+++ resolved
@@ -6,19 +6,12 @@
 fair_feed: indexPrices     # fair price に用いるフィード
 spread_threshold: 0.05     # インデックス乖離率 (%)
 
-<<<<<<< HEAD
+
 # ── 売買判定閾値 ───────────────────────────────
 # エントリーの絶対しきい値（USD）。この値以上の有利差でのみ新規建てします。
 threshold: 0.25
 threshold_pct: 0.001       # 割合 (%) ─ 上記 threshold と併用可
-=======
 
-
-# エントリーの絶対しきい値（USD）。この値以上の有利差でのみ新規建てします。
-threshold: 0.25
-threshold_pct: 0       # 割合 (%) ─ 上記 threshold と併用可
-
->>>>>>> cff9261e
 cooldown_sec: 1.0          # 連続発注のクールダウン秒
 max_order_per_sec: 3       # 取引所 API 制限に合わせた同時発注上限
 

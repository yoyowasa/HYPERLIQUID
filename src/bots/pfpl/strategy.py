--- conflicted
+++ resolved
@@ -477,10 +477,7 @@
         # 役割: クラス内で必ず使えるロガーを確保（self.log/self.logger が無い環境向けの保険）
         self.log = logging.getLogger(__name__)
 
-<<<<<<< HEAD
-=======
-
->>>>>>> 2d6059ea
+
         # 役割: 起動時に一度だけ、現在の重要設定とパッチ状態を INFO ログへ出す（更新コードで起動したかを即判定）
         _logger = getattr(self, "log", None) or getattr(self, "logger", None)
         if _logger:
@@ -708,7 +705,6 @@
             )
             fair_val = self._get_from_feed(alt_src)
 
-<<<<<<< HEAD
         mid = getattr(self, "mid", None)
         # 役割: mid/fair のデバッグと欠損スキップ（prices:/skip:/edge(abs): を必ず出す）
         _logger = getattr(self, 'log', None) or getattr(self, 'logger', None)
@@ -731,30 +727,7 @@
         if _logger:
             _logger.debug(f"edge(abs): {abs(diff)} (edge={diff})")
         # 役割: 後続処理でも参照できるよう、公正価格をプロパティへ反映
-=======
-        _logger = getattr(self, "log", None) or getattr(self, "logger", None)
-        if _logger:
-            _logger.debug(
-                f"prices: mid={self.mid}, fair={fair_val}, mode={getattr(self,'mode',None)}, "
-                f"threshold={getattr(self,'threshold',None)}"
-            )
-        if self.mid is None or fair_val is None:
-            if _logger:
-                _logger.debug(f"skip: missing price mid={self.mid} fair={fair_val}")
-            self.fair = None
-            return
-        try:
-            fair_decimal = Decimal(str(fair_val))
-        except Exception:
-            if _logger:
-                _logger.debug(f"skip: invalid fair value fair={fair_val}")
-            self.fair = None
-            return
-        if _logger:
-            _logger.debug(
-                f"edge(abs): {abs(self.mid - fair_decimal)} (edge={self.mid - fair_decimal})"
-            )
->>>>>>> 2d6059ea
+
         self.fair = fair_decimal
 
     # ---------------------------------------------------------------- evaluate

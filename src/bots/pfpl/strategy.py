--- conflicted
+++ resolved
@@ -45,18 +45,12 @@
 
 
 logger = get_logger(__name__)
-<<<<<<< HEAD
-=======
-
->>>>>>> 933f27f5
+
 # ロガーの伝播を止め、strategy.log 以外（pfpl.log / runner.log）への重複出力を防ぐ
 logger.propagate = False
 
 
-<<<<<<< HEAD
-=======
-
->>>>>>> 933f27f5
+
 def _maybe_enable_test_propagation() -> None:
     if os.getenv("PYTEST_CURRENT_TEST"):
         # pytest では caplog が root ロガーをフックするため、伝播を許可して

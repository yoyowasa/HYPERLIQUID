# src/bots/pfpl/strategy.py
from __future__ import annotations
import os
import logging
from typing import Any
import asyncio
import hmac
import hashlib
import json
import time
from decimal import Decimal
from hl_core.utils.logger import setup_logger
from pathlib import Path
import yaml
import anyio
from datetime import datetime  # ← 追加

# 既存 import 群の最後あたりに追加
from hyperliquid.exchange import Exchange
from eth_account.account import Account

setup_logger(bot_name="pfpl")  # ← Bot 切替時はここだけ変える

logger = logging.getLogger(__name__)


class PFPLStrategy:
    """Price-Fair-Price-Lag bot"""

    # ← シグネチャはそのまま
    def __init__(
        self, *, config: dict[str, Any], semaphore: asyncio.Semaphore | None = None
    ):
        # ── ① YAML と CLI のマージ ───────────────────────
        yml_path = Path(__file__).with_name("config.yaml")
        yaml_conf: dict[str, Any] = {}
        if yml_path.exists():
            with yml_path.open(encoding="utf-8") as f:
                yaml_conf = yaml.safe_load(f) or {}
        self.config = {**yaml_conf, **config}
        # --- Funding 直前クローズ用バッファ秒数（デフォルト 120）
        self.funding_close_buffer_secs: int = int(
            getattr(self, "cfg", getattr(self, "config", {})).get(
                "funding_close_buffer_secs", 120
            )
        )
        # --- Order price offset percentage（デフォルト 0.0005 = 0.05 %）
        self.eps_pct: float = float(self.config.get("eps_pct", 0.0005))

        # ── ② 通貨ペア・Semaphore 初期化 ─────────────────
        self.symbol: str = self.config.get("target_symbol", "ETH-PERP")

        max_ops = int(self.config.get("max_order_per_sec", 3))  # 1 秒あたり発注上限
        self.sem: asyncio.Semaphore = semaphore or asyncio.Semaphore(max_ops)

        # 以降 (env 読み込み・SDK 初期化 …) は従来コードを続ける
        # ------------------------------------------------------------------

        # ── 環境変数キー ────────────────────────────────
        self.account = os.getenv("HL_ACCOUNT_ADDR")
        self.secret = os.getenv("HL_API_SECRET")
        if not (self.account and self.secret):
            raise RuntimeError("HL_ACCOUNT_ADDR / HL_API_SECRET が未設定")

        # ── Hyperliquid SDK 初期化 ──────────────────────
        self.wallet = Account.from_key(self.secret)
        base_url = (
            "https://api.hyperliquid-testnet.xyz"
            if self.config.get("testnet")
            else "https://api.hyperliquid.xyz"
        )
        self.exchange = Exchange(
            self.wallet,
            base_url,
            account_address=self.account,
        )

        # ── meta 情報から tick / min_usd 決定 ───────────
        meta = self.exchange.info.meta()

        # min_usd
        if min_usd_cfg := self.config.get("min_usd"):
            self.min_usd = Decimal(str(min_usd_cfg))
            logger.info("min_usd override from config: USD %.2f", self.min_usd)
        else:
            min_usd_map: dict[str, str] = meta.get("minSizeUsd", {})
            self.min_usd = (
                Decimal(min_usd_map["ETH"]) if "ETH" in min_usd_map else Decimal("1")
            )
            if "ETH" not in min_usd_map:
                logger.warning("minSizeUsd missing ➜ fallback USD 1")

        # tick
        uni_eth = next(u for u in meta["universe"] if u["name"] == "ETH")
        tick_raw = uni_eth.get("pxTick") or uni_eth.get("pxTickSize", "0.01")
        self.tick = Decimal(tick_raw)

        # ── Bot パラメータ ──────────────────────────────
        self.cooldown = float(self.config.get("cooldown_sec", 1.0))
        self.order_usd = Decimal(self.config.get("order_usd", 10))
        self.max_pos = Decimal(self.config.get("max_position_usd", 100))
        self.fair_feed = self.config.get("fair_feed", "indexPrices")
        self.max_daily_orders = int(self.config.get("max_daily_orders", 500))
        self.max_drawdown_usd = Decimal(self.config.get("max_drawdown_usd", 100))
        self._order_count = 0
        self._start_day = datetime.utcnow().date()
        self.enabled = True
        # ── フィード保持用 -------------------------------------------------
        self.mid: Decimal | None = None  # 板 Mid (@1)
        self.idx: Decimal | None = None  # indexPrices
        self.ora: Decimal | None = None  # oraclePrices

        # ── 内部ステート ────────────────────────────────
        self.last_side: str | None = None
        self.last_ts: float = 0.0
        self.pos_usd = Decimal("0")
        # ★ Funding Guard 用
        self.next_funding_ts: float | None = None  # 直近 funding 予定の UNIX 秒
        self._funding_pause: bool = False  # True なら売買停止中
        # 非同期でポジション初期化
        try:
            asyncio.get_running_loop().create_task(self._refresh_position())
        except RuntimeError:
            pass  # pytest 収集時など、イベントループが無い場合

        # ─── ここから追加（ロガーをペアごとのファイルへも出力）────
        h = logging.FileHandler(f"strategy_{self.symbol}.log", encoding="utf-8")
        h.setFormatter(logging.Formatter("%(asctime)s %(levelname)s %(message)s"))
        logging.getLogger().addHandler(h)

        logger.info("PFPLStrategy initialised with %s", self.config)

    # ── src/bots/pfpl/strategy.py ──
    async def _refresh_position(self) -> None:
        """
        現在の ETH-PERP 建玉 USD を self.pos_usd に反映。
        perpPositions が無い口座でも落ちない。
        """
        try:
            state = self.exchange.info.user_state(self.account)

            # ―― ETH の perp 建玉を抽出（無い場合は None）
            perp_pos = next(
                (
                    p
                    for p in state.get("perpPositions", [])  # ← 🔑 get(..., [])
                    if p["position"]["coin"] == "ETH"
                ),
                None,
            )

            usd = (
                Decimal(perp_pos["position"]["sz"])
                * Decimal(perp_pos["position"]["entryPx"])
                if perp_pos
                else Decimal("0")
            )
            self.pos_usd = usd
            logger.debug("pos_usd refreshed: %.2f", usd)
        except Exception as exc:  # ← ここで握りつぶす
            logger.warning("refresh_position failed: %s", exc)

    # ② ────────────────────────────────────────────────────────────
    # ------------------------------------------------------------------ WS hook
    def on_message(self, msg: dict[str, Any]) -> None:
        ch = msg.get("channel")

        if ch == "allMids":  # 板 mid 群
            self.mid = Decimal(msg["data"]["mids"]["@1"])
        elif ch == "indexPrices":  # インデックス価格
            self.idx = Decimal(msg["data"]["prices"]["ETH"])
        elif ch == "oraclePrices":  # オラクル価格
            self.ora = Decimal(msg["data"]["prices"]["ETH"])
<<<<<<< HEAD
        elif msg.get("channel") == "fundingInfo":
            # 取引所のレスポンス例: {"channel":"fundingInfo","data":{"nextFundingTime":1720597200}}
            self.next_funding_ts = float(msg["data"]["nextFundingTime"])
=======
        elif ch == "fundingInfo":
            data = msg.get("data", {})
            next_ts = data.get("nextFundingTime")
            if next_ts is None:
                info = data.get(self.symbol)
                if info:
                    next_ts = info.get("nextFundingTime")
            if next_ts is not None:
                self.next_funding_ts = int(next_ts)
                logger.debug("fundingInfo: next @ %s", self.next_funding_ts)
>>>>>>> ef2f6e78

        # fair が作れれば評価へ
        if self.mid and self.idx and self.ora:
            self.fair = (self.idx + self.ora) / 2  # ★ 平均で公正価格
            self.evaluate()

    # ---------------------------------------------------------------- evaluate

    # src/bots/pfpl/strategy.py
    # ------------------------------------------------------------------ Tick loop
    # ─────────────────────────────────────────────────────────────
    def evaluate(self) -> None:
        if not self._check_funding_window():
            return
        # ── fair / mid がまだ揃っていないなら何もしない ─────────
        if self.mid is None or self.fair is None:
            return
        now = time.time()
        # 0) --- Funding 直前クローズ判定 -----------------------------------
        if self._should_close_before_funding(now):
            asyncio.create_task(self._close_all_positions())
            return  # 今回の evaluate はここで終了

        # --- リスクガード ------------------
        if not self._check_limits():
            return
        # ① クールダウン判定
        if now - self.last_ts < self.cooldown:
            return

        # ② 最大建玉判定
        if abs(self.pos_usd) >= self.max_pos:
            return

        # ③ 必要データ取得
        mid = Decimal(self.mids.get("@1", "0"))
        fair = Decimal(self.mids.get(self.fair_feed, "0"))
        if mid == 0 or fair == 0:
            return  # データが揃っていない

        abs_diff = abs(fair - mid)  # USD 差
        pct_diff = abs_diff / mid * Decimal("100")  # 乖離率 %

        # ④ 閾値判定
        th_abs = Decimal(str(self.config.get("threshold", "1.0")))  # USD
        th_pct = Decimal(str(self.config.get("threshold_pct", "0.05")))  # %
        mode = self.config.get("mode", "both")  # both / either

        if mode == "abs":
            if abs_diff < th_abs:
                return
        elif mode == "pct":
            if pct_diff < th_pct:
                return
        elif mode == "either":
            if abs_diff < th_abs and pct_diff < th_pct:
                return
        else:  # default = both
            if abs_diff < th_abs or pct_diff < th_pct:
                return

        # ⑤ 発注サイド決定
        side = "BUY" if fair < mid else "SELL"

        # ⑥ 連続同方向防止
        if side == self.last_side and now - self.last_ts < self.cooldown:
            return

        # ⑦ 発注サイズ計算
        size = (self.order_usd / mid).quantize(self.tick)
        if size * mid < self.min_usd:
            logger.debug(
                "size %.4f USD %.2f < min_usd %.2f → skip",
                size,
                size * mid,
                self.min_usd,
            )
            return

        # ⑧ 建玉超過チェック
        if (
            abs(self.pos_usd + (size * mid if side == "BUY" else -size * mid))
            > self.max_pos
        ):
            logger.debug("pos_limit %.2f USD 超過 → skip", self.max_pos)
            return

        # ⑨ 発注
        asyncio.create_task(self.place_order(side, float(size)))

    # ---------------------------------------------------------------- order

    async def place_order(
        self,
        side: str,
        size: float,
        *,
        order_type: str = "limit",
        limit_px: float | None = None,
        **kwargs,
    ) -> None:
        """IOC で即時約定、失敗時リトライ付き"""
        is_buy = side == "BUY"

        # ── Dry-run ───────────────────
        if self.config.get("dry_run"):
            logger.info("[DRY-RUN] %s %.4f %s", side, size, self.symbol)
            self.last_ts = time.time()
            self.last_side = side
            return
        # ──────────────────────────────

        # --- eps_pct を適用した価格補正 -------------------------------
        if order_type == "limit":
            limit_px = (
                limit_px
                if limit_px is not None
                else self._price_with_offset(float(self.mid), side)
            )

        async with self.sem:  # 1 秒あたり発注制御
            MAX_RETRY = 3
            for attempt in range(1, MAX_RETRY + 1):
                try:
                    resp = self.exchange.order(
                        coin=self.symbol,
                        is_buy=is_buy,
                        sz=float(size),
                        limit_px=limit_px,
                        order_type={"limit": {"tif": "Ioc"}},  # IOC 指定
                        reduce_only=False,
                    )
                    logger.info("ORDER OK %s try=%d → %s", self.symbol, attempt, resp)
                    self._order_count += 1
                    self.last_ts = time.time()
                    self.last_side = side
                    break
                except Exception as exc:
                    logger.error(
                        "ORDER FAIL %s try=%d/%d: %s",
                        self.symbol,
                        attempt,
                        MAX_RETRY,
                        exc,
                    )
                    if attempt == MAX_RETRY:
                        logger.error(
                            "GIVE-UP %s after %d retries", self.symbol, MAX_RETRY
                        )
                    else:
                        await anyio.sleep(0.5)

    def _sign(self, payload: dict[str, Any]) -> str:
        """API Wallet Secret で HMAC-SHA256 署名（例）"""
        msg = json.dumps(payload, separators=(",", ":")).encode()
        return hmac.new(self.secret.encode(), msg, hashlib.sha256).hexdigest()

    # ------------------------------------------------------------------ limits
    def _check_limits(self) -> bool:
        """日次の発注数と DD 制限を超えていないか確認"""
        today = datetime.utcnow().date()
        if today != self._start_day:  # 日付が変わったらリセット
            self._start_day = today
            self._order_count = 0

        if self._order_count >= self.max_order_per_sec * 60 * 60 * 24:
            logger.warning("daily order-limit reached → trading disabled")
            return False

        if abs(self.pos_usd) >= self.max_pos:
            logger.warning("position limit %.2f USD reached", self.max_pos)
            return False

        if self.drawdown_usd >= self.max_drawdown_usd:
            logger.warning("drawdown limit %.2f USD reached", self.max_drawdown_usd)
            return False

        return True

    def _check_funding_window(self) -> bool:
        """
        funding 直前・直後は True を返さず evaluate() を停止させる。
        - 5 分前 〜 2 分後 を「危険窓」とする
        """
        if self.next_funding_ts is None:
            return True  # fundingInfo 未取得なら通常運転

        now = time.time()
        before = 300  # 5 分前
        after = 120  # 2 分後

        in_window = self.next_funding_ts - before <= now <= self.next_funding_ts + after

        if in_window and not self._funding_pause:
            logger.info("⏳ Funding window ➜ 売買停止")
            self._funding_pause = True
        elif not in_window and self._funding_pause:
            logger.info("✅ Funding passed ➜ 売買再開")
            self._funding_pause = False

        return not in_window

    # ------------------------------------------------------------------
    # Funding‑close helper
    # ------------------------------------------------------------------
    def _should_close_before_funding(self, now_ts: float) -> bool:
        """Return True if we are within the configured buffer before funding."""
        next_ts = getattr(self, "next_funding_ts", None)
        if not next_ts:
            return False
        return now_ts > next_ts - self.funding_close_buffer_secs

    async def _close_all_positions(self) -> None:
        """Close every open position for this symbol."""
        # --- 成行 IOC で反対サイドを投げる簡易版 ---
        pos = await self.client.get_position(self.symbol)  # ← API に合わせて修正
        if not pos or pos["size"] == 0:
            return  # 持ち高なし
        close_side = "SELL" if pos["size"] > 0 else "BUY"
        await self.place_order(
            side=close_side,
            size=abs(pos["size"]),
            order_type="market",
            reduce_only=True,
            comment="auto‑close‑before‑funding",
        )
        self.logger.info(
            "⚡ Funding close: %s %s @ %s (buffer %s s)",
            close_side,
            abs(pos["size"]),
            self.symbol,
            self.funding_close_buffer_secs,
        )

    # ------------------------------------------------------------------
    # Order-price helper
    # ------------------------------------------------------------------
    def _price_with_offset(self, base_px: float, side: str) -> float:
        """
        Shift `base_px` by eps_pct toward the favourable direction.

        BUY  → base_px * (1 - eps_pct)   (より安く買う)
        SELL → base_px * (1 + eps_pct)   (より高く売る)
        """
        if side.upper() == "BUY":
            return base_px * (1 - self.eps_pct)
        return base_px * (1 + self.eps_pct)<|MERGE_RESOLUTION|>--- conflicted
+++ resolved
@@ -171,12 +171,7 @@
             self.idx = Decimal(msg["data"]["prices"]["ETH"])
         elif ch == "oraclePrices":  # オラクル価格
             self.ora = Decimal(msg["data"]["prices"]["ETH"])
-<<<<<<< HEAD
         elif msg.get("channel") == "fundingInfo":
-            # 取引所のレスポンス例: {"channel":"fundingInfo","data":{"nextFundingTime":1720597200}}
-            self.next_funding_ts = float(msg["data"]["nextFundingTime"])
-=======
-        elif ch == "fundingInfo":
             data = msg.get("data", {})
             next_ts = data.get("nextFundingTime")
             if next_ts is None:
@@ -184,9 +179,9 @@
                 if info:
                     next_ts = info.get("nextFundingTime")
             if next_ts is not None:
-                self.next_funding_ts = int(next_ts)
+                self.next_funding_ts = float(next_ts)
                 logger.debug("fundingInfo: next @ %s", self.next_funding_ts)
->>>>>>> ef2f6e78
+
 
         # fair が作れれば評価へ
         if self.mid and self.idx and self.ora:

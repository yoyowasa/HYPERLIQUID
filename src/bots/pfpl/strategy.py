--- conflicted
+++ resolved
@@ -477,10 +477,7 @@
         # 役割: クラス内で必ず使えるロガーを確保（self.log/self.logger が無い環境向けの保険）
         self.log = logging.getLogger(__name__)
 
-<<<<<<< HEAD
-=======
-
->>>>>>> cb591ece
+
         # 役割: 起動時に一度だけ、現在の重要設定とパッチ状態を INFO ログへ出す（更新コードで起動したかを即判定）
         _logger = getattr(self, "log", None) or getattr(self, "logger", None)
         if _logger:

--- conflicted
+++ resolved
@@ -73,10 +73,9 @@
         last_order_ts: float | None,
         funding_blocked: bool,
     ) -> dict:
-<<<<<<< HEAD
+
         _maybe_enable_test_propagation()
-=======
->>>>>>> 2708be0f
+
         logger = getattr(self, "logger", None) or getattr(self, "log", None) or logging.getLogger(__name__)
         now = time.time()
 

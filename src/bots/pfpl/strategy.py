# src/bots/pfpl/strategy.py
from __future__ import annotations

import asyncio
import hmac
import hashlib
import json
import logging
import logging.handlers
import os
import time
from datetime import datetime, timezone  # ← 追加
from decimal import Decimal, ROUND_DOWN, InvalidOperation
from pathlib import Path
from typing import Any, cast

import anyio
from hl_core.config import load_settings
from hl_core.utils.logger import create_csv_formatter, setup_logger, get_logger
# 既存 import 群の最後あたりに追加
from hyperliquid.exchange import Exchange

# 目的: 取引API(hl_core.api)のログレベルをDEBUGに上げ、注文送信の詳細ログを必ず出す
logging.getLogger("hl_core.api").setLevel(logging.DEBUG)

try:  # pragma: no cover - PyYAML may be absent in the test environment
    import yaml  # type: ignore
except ImportError as exc:  # noqa: F401 - surface missing PyYAML explicitly
    raise RuntimeError(
        "PyYAML が見つかりません。pfpl ボットの設定ファイルを読み込むには "
        "`pip install pyyaml` などで PyYAML をインストールしてください。"
    ) from exc

try:  # pragma: no cover - eth_account is optional for tests
    from eth_account.account import Account  # type: ignore
except Exception:  # noqa: F401 - fallback when eth_account isn't installed

    class Account:  # type: ignore
        @staticmethod
        def from_key(key: str):
            class _Wallet:
                def __init__(self, key: str) -> None:
                    self.key = key

            return _Wallet(key)


logger = get_logger(__name__)



# 役割: この関数は PFPL 戦略ロガーの親への伝播を止め、二重ログ（runner.csv / pfpl.csv など）を防ぎます
def _lock_strategy_logger_to_self(target: logging.Logger) -> None:
    """戦略ロガーのログが親ロガーへ伝播しないようにする（重複出力の抑止）。"""

    target.propagate = False


_lock_strategy_logger_to_self(logger)


def _maybe_enable_test_propagation() -> None:
    if os.getenv("PYTEST_CURRENT_TEST"):
        # pytest では caplog が root ロガーをフックするため、伝播を許可して
        # 既存のテストでログを捕捉できるようにする
        logger.propagate = True


def _coerce_bool(value: Any, *, default: bool) -> bool:
    """設定値を真偽値へ変換するヘルパー。"""

    if value is None:
        return default
    if isinstance(value, bool):
        return value
    if isinstance(value, (int, float)):
        return bool(value)
    if isinstance(value, str):
        normalized = value.strip().lower()
        if normalized in {"", "0", "false", "off", "no"}:
            return False
        if normalized in {"1", "true", "on", "yes"}:
            return True
        # それ以外の文字列は Python の bool キャストに合わせる
        return bool(normalized)
    return bool(value)


class PFPLStrategy:
    """Price-Fair-Price-Lag bot"""

    # 役割: クールダウンと1秒あたりの最大発注数を守る（簡易レートリミット）
    def _can_fire(self, now_ts: float) -> bool:
        _logger = getattr(self, "log", None) or getattr(self, "logger", None)
        if not hasattr(self, "_last_order_ts"):
            self._last_order_ts = 0.0
        if not hasattr(self, "_order_count_window_start"):
            self._order_count_window_start = now_ts
            self._order_count_in_window = 0

        # クールダウン判定
        cd = float(getattr(self, "cooldown_sec", 0.0) or 0.0)
        if (now_ts - self._last_order_ts) < cd:
            if _logger:
                _logger.debug(
                    f"skip: cooldown {(now_ts - self._last_order_ts):.2f}s < {cd:.2f}s"
                )
            return False

        # 1秒窓の発注回数判定
        if (now_ts - self._order_count_window_start) >= 1.0:
            self._order_count_window_start = now_ts
            self._order_count_in_window = 0
        if self._order_count_in_window >= int(
            getattr(self, "max_order_per_sec", 1) or 1
        ):
            if _logger:
                _logger.debug("skip: rate_limit max_order_per_sec reached")
            return False

        return True

    # 役割: 取引所の minSizeUsd が分かればそれ、無ければ設定値 min_usd を返す
    def _effective_min_usd(self) -> float:
        exch_min = getattr(self, "minSizeUsd", None)
        if exch_min is None:
            meta = getattr(self, "market_meta", None) or getattr(self, "exchange_meta", None)
            if isinstance(meta, dict):
                exch_min = meta.get("minSizeUsd")
        fallback = float(getattr(self, "min_usd", 0.0) or 0.0)
        return float(exch_min) if exch_min is not None else fallback

    # 役割: フィード辞書から対象銘柄の価格を取り出す。まず 'ETH-PERP' を探し、無ければ 'ETH'（self.feed_key）でフォールバックする
    def _get_from_feed(self, feed: dict[str, Any]) -> Any:
        if not feed:
            return None
        if self.target_symbol in feed:
            return feed[self.target_symbol]
        if self.feed_key in feed:
            return feed[self.feed_key]
        return None

    # 何をする関数か:
    # - mid と fair の乖離（絶対値/率）を計算
    # - threshold / threshold_pct / spread_threshold の合否を判定
    # - cooldown / 最大ポジション / 最小発注額 / funding guard の合否を判定
    # - 上記の内訳を1行の DEBUG ログに要約出力（発注はしない）
    # - 後段の判定/発注で再利用できる dict を返す
    def _debug_evaluate_signal(
        self,
        *,
        mid_px: float,
        fair_px: float,
        order_usd: float,
        pos_usd: float,
        last_order_ts: float | None,
        funding_blocked: bool,
        threshold: Decimal | float | str | None = None,
        threshold_pct: Decimal | float | str | None = None,
        spread_threshold: Decimal | float | str | None = None,
    ) -> dict:
        _maybe_enable_test_propagation()
        logger = getattr(self, "logger", None) or getattr(self, "log", None) or logging.getLogger(__name__)
        now = time.time()

        diff_abs = mid_px - fair_px
        diff_pct = (diff_abs / fair_px) if fair_px else 0.0

        config = getattr(self, "config", {}) or {}

        def _resolve_threshold(
            *,
            key: str,
            attr_name: str,
            override: Decimal | float | str | None,
        ) -> Decimal:
            if override is not None:
                candidate = override
            elif hasattr(self, attr_name):
                candidate = getattr(self, attr_name)
            else:
                candidate = config.get(key)

            if isinstance(candidate, Decimal):
                return candidate
            if candidate is None:
                return Decimal("0")
            try:
                return Decimal(str(candidate))
            except Exception:
                return Decimal("0")

        thr_abs_dec = _resolve_threshold(
            key="threshold", attr_name="threshold", override=threshold
        )
        thr_pct_dec = _resolve_threshold(
            key="threshold_pct", attr_name="threshold_pct", override=threshold_pct
        )
        spread_thr_dec = _resolve_threshold(
            key="spread_threshold",
            attr_name="spread_threshold",
            override=spread_threshold,
        )

        thr_abs = float(thr_abs_dec)
        thr_pct = float(thr_pct_dec)
        spread_thr = float(spread_thr_dec)

        has_thr_abs = thr_abs_dec != Decimal("0")
        has_thr_pct = thr_pct_dec != Decimal("0")
        has_spread_thr = spread_thr_dec != Decimal("0")

        cooldown = getattr(self, "cooldown_sec", 0.0)
        max_pos = getattr(self, "max_position_usd", float("inf"))
        min_usd = getattr(self, "min_usd", 0.0)

        cooldown_ok = (now - (last_order_ts or 0.0)) >= cooldown
        abs_ok = (abs(diff_abs) >= thr_abs) if has_thr_abs else True
        pct_ok = (abs(diff_pct) >= thr_pct) if has_thr_pct else True
        spread_ok = (abs(diff_abs) >= spread_thr) if has_spread_thr else True
        pos_ok = (abs(pos_usd) + order_usd) <= max_pos
        notional_ok = order_usd >= min_usd
        funding_ok = not funding_blocked

        # 方向の示唆（情報表示のみ）
        want_long = (diff_abs <= -thr_abs) if has_thr_abs else (diff_abs <= 0.0)
        if has_thr_pct:
            want_long = want_long or (diff_pct <= -thr_pct)

        want_short = (diff_abs >= thr_abs) if has_thr_abs else (diff_abs >= 0.0)
        if has_thr_pct:
            want_short = want_short or (diff_pct >= thr_pct)

        logger.debug(
            "decision mid=%.2f fair=%.2f d_abs=%+.4f d_pct=%+.5f | "
            "abs>=%.4f:%s pct>=%.5f:%s spread>=%.4f:%s | "
            "cooldown_ok=%s pos_ok=%s notional_ok=%s funding_ok=%s | "
            "long=%s short=%s",
            mid_px,
            fair_px,
            diff_abs,
            diff_pct,
            thr_abs,
            abs_ok,
            thr_pct,
            pct_ok,
            spread_thr,
            spread_ok,
            cooldown_ok,
            pos_ok,
            notional_ok,
            funding_ok,
            want_long,
            want_short,
        )

        return {
            "diff_abs": diff_abs,
            "diff_pct": diff_pct,
            "abs_ok": abs_ok,
            "pct_ok": pct_ok,
            "spread_ok": spread_ok,
            "cooldown_ok": cooldown_ok,
            "pos_ok": pos_ok,
            "notional_ok": notional_ok,
            "funding_ok": funding_ok,
            "want_long": want_long,
            "want_short": want_short,
            "ts": now,
        }

    # ← シグネチャはそのまま
    _LOGGER_INITIALISED = False
    _FILE_HANDLERS: set[str] = set()

    def __init__(
        self, *, config: dict[str, Any], semaphore: asyncio.Semaphore | None = None
    ):
        _maybe_enable_test_propagation()
        if not PFPLStrategy._LOGGER_INITIALISED:
            setup_logger(bot_name="pfpl")
            PFPLStrategy._LOGGER_INITIALISED = True

        pfpl_handler = next(
            (
                handler
                for handler in logging.getLogger().handlers
                if isinstance(handler, logging.handlers.TimedRotatingFileHandler)
                and getattr(handler, "baseFilename", "").endswith("pfpl.csv")
            ),
            None,
        )
        if pfpl_handler is not None and not any(
            getattr(existing, "baseFilename", None)
            == getattr(pfpl_handler, "baseFilename", None)
            for existing in logger.handlers
        ):
            logger.addHandler(pfpl_handler)
        # ── ① YAML と CLI のマージ ───────────────────────
        yml_path = Path(__file__).with_name("config.yaml")
        yaml_conf: dict[str, Any] = {}
        if yml_path.exists():
            with yml_path.open(encoding="utf-8") as f:
                raw_conf = f.read()
            yaml_conf = yaml.safe_load(raw_conf) or {}
        self.config = {**config, **yaml_conf}
        funding_guard_cfg = self.config.get("funding_guard", {})
        if not isinstance(funding_guard_cfg, dict):
            funding_guard_cfg = {}

        self.funding_guard_enabled = _coerce_bool(
            funding_guard_cfg.get("enabled"), default=True
        )
        self.funding_guard_buffer_sec = int(
            funding_guard_cfg.get("buffer_sec", 300)
        )
        self.funding_guard_reenter_sec = int(
            funding_guard_cfg.get("reenter_sec", 120)
        )
        legacy_close_buffer = self.config.get("funding_close_buffer_secs", 120)
        self.funding_close_buffer_secs = int(

            funding_guard_cfg.get("buffer_sec", legacy_close_buffer)
        )
        # --- Order price offset percentage（デフォルト 0.0005 = 0.05 %）
        self.eps_pct = float(self.config.get("eps_pct", 0.0005))

        # ── ② 通貨ペア・Semaphore 初期化 ─────────────────
        self.symbol = self.config.get("target_symbol", "ETH-PERP")
        sym_parts = self.symbol.split("-", 1)
        self.base_coin = sym_parts[0] if sym_parts else self.symbol
        self.target_symbol = self.symbol
        self.feed_key = self.base_coin

<<<<<<< HEAD
        self.log = logging.getLogger(__name__)
=======
>>>>>>> 3608e88b
        # 役割: 起動時に一度だけ、現在の重要設定とパッチ状態を INFO ログへ出す（更新コードで起動したかを即判定）
        _logger = getattr(self, "log", None) or getattr(self, "logger", None)
        if _logger:
            _logger.info(
                f"boot: PFPLStrategy patch=perp_fallback+guards "
                f"fair_feed={getattr(self,'fair_feed',None)} "
                f"target={getattr(self,'target_symbol',None)} "
                f"feed_key={getattr(self,'feed_key',None)} "
                f"threshold={getattr(self,'threshold',None)} "
                f"order_usd={getattr(self,'order_usd',None)} "
                f"dry_run={getattr(self,'dry_run',None)} "
                f"testnet={getattr(self,'testnet',None)}"
            )

        max_ops = int(self.config.get("max_order_per_sec", 3))  # 1 秒あたり発注上限
        self.sem = semaphore or asyncio.Semaphore(max_ops)

        # 以降 (env 読み込み・SDK 初期化 …) は従来コードを続ける
        # ------------------------------------------------------------------

        # ── 環境変数キー ────────────────────────────────
        settings = load_settings()

        def _first_nonempty(*values: Any) -> str | None:
            for value in values:
                if value is None:
                    continue
                if not isinstance(value, str):
                    candidate = str(value)
                else:
                    candidate = value
                candidate = candidate.strip()
                if candidate:
                    return candidate
            return None

        account = _first_nonempty(
            self.config.get("account_address"),
            settings.account_address,
            os.getenv("HL_ACCOUNT_ADDRESS"),
            os.getenv("HL_ACCOUNT_ADDR"),
        )
        secret = _first_nonempty(
            self.config.get("private_key"),
            settings.private_key,
            os.getenv("HL_PRIVATE_KEY"),
            os.getenv("HL_API_SECRET"),
        )

        missing_parts: list[str] = []
        if not account:
            missing_parts.append(
                "account address (set HL_ACCOUNT_ADDRESS or legacy HL_ACCOUNT_ADDR)"
            )
        if not secret:
            missing_parts.append(
                "private key (set HL_PRIVATE_KEY or legacy HL_API_SECRET)"
            )
        if missing_parts:
            raise ValueError(
                "Missing Hyperliquid credentials: " + "; ".join(missing_parts)
            )

        account = cast(str, account)
        secret = cast(str, secret)
        self.account: str = account
        self.secret: str = secret

        # ── Hyperliquid SDK 初期化 ──────────────────────
        self.wallet = Account.from_key(self.secret)
        base_url = (
            "https://api.hyperliquid-testnet.xyz"
            if self.config.get("testnet")
            else "https://api.hyperliquid.xyz"
        )
        self.exchange = Exchange(
            self.wallet,
            base_url,
            account_address=self.account,
        )

        # ── meta 情報から tick / min_usd 決定 ───────────
        meta = self.exchange.info.meta()

        # min_usd
        if min_usd_cfg := self.config.get("min_usd"):
            self.min_usd = Decimal(str(min_usd_cfg))
            logger.info("min_usd override from config: USD %.2f", self.min_usd)
        else:
            min_usd_map: dict[str, str] = meta.get("minSizeUsd", {})
            min_usd_raw = min_usd_map.get(self.base_coin)
            if min_usd_raw is not None:
                self.min_usd = Decimal(str(min_usd_raw))
                logger.info(
                    "min_usd from meta for %s: USD %.2f", self.base_coin, self.min_usd
                )
            else:
                self.min_usd = Decimal("1")
                logger.warning(
                    "minSizeUsd missing for %s ➜ fallback USD 1", self.base_coin
                )

        # tick
        uni_entry = next(u for u in meta["universe"] if u["name"] == self.base_coin)
        tick_raw = uni_entry.get("pxTick") or uni_entry.get("pxTickSize", "0.01")
        self.tick = Decimal(str(tick_raw))
        logger.info("pxTick for %s: %s", self.base_coin, self.tick)

        qty_tick_val: Decimal | None = None
        qty_tick_raw = uni_entry.get("qtyTick")
        if qty_tick_raw is not None:
            try:
                qty_tick_val = Decimal(str(qty_tick_raw))
            except Exception:  # pragma: no cover - defensive parsing
                qty_tick_val = None
        if qty_tick_val is None:
            sz_decimals = uni_entry.get("szDecimals")
            try:
                if sz_decimals is not None:
                    qty_tick_val = Decimal("1").scaleb(-int(sz_decimals))
            except Exception:  # pragma: no cover - defensive parsing
                qty_tick_val = None
        if qty_tick_val is None or qty_tick_val <= 0:
            self.qty_tick = Decimal("0.0001")
            logger.warning(
                "qtyTick missing for %s ➜ fallback %s",
                self.base_coin,
                self.qty_tick,
            )
        else:
            self.qty_tick = qty_tick_val
            logger.info("qtyTick for %s: %s", self.base_coin, self.qty_tick)

        # ── Bot パラメータ ──────────────────────────────
        self.cooldown = float(self.config.get("cooldown_sec", 1.0))
        self.order_usd = Decimal(self.config.get("order_usd", 10))
        self.dry_run = bool(self.config.get("dry_run"))
        self.max_pos = Decimal(self.config.get("max_position_usd", 100))
        self.fair_feed = self.config.get("fair_feed", "indexPrices")
        self.max_daily_orders = int(self.config.get("max_daily_orders", 500))
        self._order_count = 0
        self._start_day = datetime.now(timezone.utc).date()
        self.enabled = True
        # ── フィード保持用 -------------------------------------------------
        self.mid: Decimal | None = None  # 板 Mid (@1)
        self.idx: Decimal | None = None  # indexPrices
        self.ora: Decimal | None = None  # oraclePrices
        self.fair: Decimal | None = None  # 平均した公正価格
        self.allMids: dict[str, Any] = {}
        self.indexPrices: dict[str, Any] = {}
        self.oraclePrices: dict[str, Any] = {}

        # ── 内部ステート ────────────────────────────────
        self.last_side: str | None = None
        self.last_ts: float = 0.0
        self.pos_usd = Decimal("0")
        self.position_refresh_interval = float(
            self.config.get("position_refresh_interval_sec", 5.0)
        )
        self._position_refresh_task: asyncio.Task | None = None
        # ★ Funding Guard 用
        self.next_funding_ts: float | None = None  # 直近 funding 予定の UNIX 秒
        self._funding_pause: bool = False  # True なら売買停止中
        # 非同期でポジション初期化
        try:
            loop = asyncio.get_running_loop()
        except RuntimeError:
            loop = None  # pytest 収集時など、イベントループが無い場合

        if loop is not None:
            loop.create_task(self._refresh_position())
            if self.position_refresh_interval > 0:
                self._position_refresh_task = loop.create_task(
                    self._position_refresh_loop()
                )

        # ─── ここから追加（ロガーをペアごとのファイルへも出力）────
        handler_filename = f"strategy_{self.symbol}.csv"
        module_logger = logger
        existing_handler = next(
            (
                h
                for h in module_logger.handlers
                if isinstance(h, logging.FileHandler)
                and getattr(h, "baseFilename", "").endswith(handler_filename)
            ),
            None,
        )

        if existing_handler is None:
            handler = logging.FileHandler(handler_filename, encoding="utf-8")
            handler.setFormatter(create_csv_formatter(include_logger_name=False))
            module_logger.addHandler(handler)

        PFPLStrategy._FILE_HANDLERS.add(self.symbol)

        logger.info("PFPLStrategy initialised with %s", self.config)

    # ── src/bots/pfpl/strategy.py ──
    async def _refresh_position(self) -> None:
        """
        現在の建玉 USD を self.pos_usd に反映。
        perpPositions が無い口座でも落ちない。
        """
        try:
            state = self.exchange.info.user_state(self.account)

            # ―― 対象コインの perp 建玉を抽出（無い場合は None）
            perp_pos = next(
                (
                    p
                    for p in state.get("perpPositions", [])  # ← 🔑 get(..., [])
                    if p["position"]["coin"] == self.base_coin
                ),
                None,
            )

            usd = (
                Decimal(perp_pos["position"]["sz"])
                * Decimal(perp_pos["position"]["entryPx"])
                if perp_pos
                else Decimal("0")
            )
            self.pos_usd = usd
            logger.debug("pos_usd refreshed: %.2f", usd)
        except Exception as exc:  # ← ここで握りつぶす
            logger.warning("refresh_position failed: %s", exc)

    async def _position_refresh_loop(self) -> None:
        """Periodically refresh position to capture passive fills."""
        interval = self.position_refresh_interval
        if interval <= 0:
            return

        while True:
            await self._refresh_position()
            try:
                await anyio.sleep(interval)
            except asyncio.CancelledError:
                raise
            except Exception as exc:  # pragma: no cover - defensive
                logger.warning("position refresh sleep failed: %s", exc)
                await asyncio.sleep(max(interval, 1))

    # ② ────────────────────────────────────────────────────────────
    # ------------------------------------------------------------------ WS hook
    def on_message(self, msg: dict[str, Any]) -> None:
        ch = msg.get("channel")
        feed = self.fair_feed
        combined_feed = feed not in {"indexPrices", "oraclePrices"}
        uses_index = feed == "indexPrices" or combined_feed
        uses_oracle = feed == "oraclePrices" or combined_feed

        should_eval = False
        fair_inputs_changed = False

        if ch == "allMids":  # 板 mid 群
            mids = (msg.get("data") or {}).get("mids") or {}
            self.allMids = mids
            mid_raw = self._get_from_feed(self.allMids)
            mid_key: str | None = None
            if self.target_symbol in self.allMids:
                mid_key = self.target_symbol
            elif self.feed_key in self.allMids:
                mid_key = self.feed_key
            if mid_raw is None:
                logger.debug(
                    "allMids: waiting for mid for %s (base=%s)",
                    self.target_symbol,
                    self.feed_key,
                )
                return

            try:
                new_mid = Decimal(str(mid_raw))
            except Exception as exc:  # pragma: no cover - defensive
                logger.warning(
                    "allMids: failed to parse mid %r for %s: %s",
                    mid_raw,
                    mid_key or self.symbol,
                    exc,
                )
                return

            if new_mid != self.mid:
                self.mid = new_mid
                logger.debug("allMids: mid[%s]=%s", mid_key, self.mid)
                should_eval = True
        elif ch == "indexPrices":  # インデックス価格
            prices = (msg.get("data") or {}).get("prices") or {}
            self.indexPrices = prices
            price_val = self._get_from_feed(self.indexPrices)
            new_idx = Decimal(str(price_val)) if price_val is not None else None
            if new_idx != self.idx:
                self.idx = new_idx
                fair_inputs_changed = True
                if uses_index:
                    should_eval = True
        elif ch == "oraclePrices":  # オラクル価格
            prices = (msg.get("data") or {}).get("prices") or {}
            self.oraclePrices = prices
            price_val = self._get_from_feed(self.oraclePrices)
            new_ora = Decimal(str(price_val)) if price_val is not None else None
            if new_ora != self.ora:
                self.ora = new_ora
                fair_inputs_changed = True
                if uses_oracle:
                    should_eval = True
        elif ch == "fundingInfo":
            data = msg.get("data", {})
            next_ts = data.get("nextFundingTime") if isinstance(data, dict) else None
            if next_ts is None and isinstance(data, dict):
                info = data.get(self.symbol)
                if isinstance(info, dict):
                    next_ts = info.get("nextFundingTime")
            if next_ts is None and isinstance(data, dict):
                base_info = data.get(self.base_coin)
                if isinstance(base_info, dict):
                    next_ts = base_info.get("nextFundingTime")
            if next_ts is not None:
                self.next_funding_ts = float(next_ts)
                logger.debug("fundingInfo: next @ %s", self.next_funding_ts)

        if fair_inputs_changed:
            self._update_fair()

        if should_eval and self.mid is not None and self.fair is not None:
            self.evaluate()

    def _update_fair(self) -> None:
        if self.fair_feed not in {"indexPrices", "oraclePrices"}:
            idx_val = self._get_from_feed(self.indexPrices)
            ora_val = self._get_from_feed(self.oraclePrices)
            if idx_val is not None and ora_val is not None:
                try:
                    self.fair = (
                        Decimal(str(idx_val)) + Decimal(str(ora_val))
                    ) / Decimal("2")
                except Exception:
                    self.fair = None
            else:
                self.fair = None
            return

        primary_src_name = (
            "oraclePrices" if self.fair_feed == "oraclePrices" else "indexPrices"
        )
        primary_src = (
            self.oraclePrices if self.fair_feed == "oraclePrices" else self.indexPrices
        )
        fair_val = self._get_from_feed(primary_src)
        if fair_val is None:
            alt_src = (
                self.indexPrices if primary_src_name == "oraclePrices" else self.oraclePrices
            )
            fair_val = self._get_from_feed(alt_src)


        try:
            self.fair = Decimal(str(fair_val))
        except Exception:
            self.fair = None

    # ---------------------------------------------------------------- evaluate

    # src/bots/pfpl/strategy.py
    # ------------------------------------------------------------------ Tick loop
    # ─────────────────────────────────────────────────────────────
    def evaluate(self) -> None:
        import logging

        _logger = getattr(self, "logger", logging.getLogger(__name__))
        try:

            _config = getattr(self, "config", {}) or {}

            def _fallback(key: str, attr_name: str | None = None) -> Any:
                if attr_name and hasattr(self, attr_name):
                    return getattr(self, attr_name)
                return _config.get(key)

            def _to_float(val: Any) -> float:
                if val is None:
                    return 0.0
                try:
                    return float(val)
                except Exception:
                    return 0.0

            def _fmt_optional(val: Any) -> Any:
                if val is None:
                    return None
                try:
                    return f"{float(val):.6f}"
                except Exception:
                    try:
                        return f"{val:.6f}"  # type: ignore[str-format]
                    except Exception:
                        return repr(val)

            _thr = _fallback("threshold", "threshold")
            _pct = _fallback("threshold_pct", "threshold_pct")
            _spr = _fallback("spread_threshold", "spread_threshold")

            _mid = locals().get("mid", locals().get("mid_px", getattr(self, "mid", None)))
            _fair = locals().get("fair", locals().get("fair_px", getattr(self, "fair", None)))
            _diff = None if (_mid is None or _fair is None) else (_mid - _fair)
            _logger.debug(
                "DECISION_SNAPSHOT mid=%s fair=%s diff=%s | thr=%.6f spr=%.6f pct=%.6f",

                _fmt_optional(_mid),
                _fmt_optional(_fair),
                _fmt_optional(_diff),
                _to_float(_thr),
                _to_float(_spr),
                _to_float(_pct),

            )
        except Exception as _e:
            _logger.debug("DECISION_SNAPSHOT_UNAVAILABLE reason=%r", _e)

        _maybe_enable_test_propagation()
        if not self._check_funding_window():
            return
        now = time.time()
        # 0) --- Funding 直前クローズ判定 -----------------------------------
        if self._should_close_before_funding(now):
            asyncio.create_task(self._close_all_positions())
            return  # 今回の evaluate はここで終了

        # --- リスクガード ------------------
        if not self._check_limits():
            return
        # ① クールダウン判定
        if now - self.last_ts < self.cooldown:
            return

        # ② 最大建玉判定
        if abs(self.pos_usd) >= self.max_pos:
            return

        # ③ 必要データ取得
        mid = self.mid
        fair = self.fair
        _logger = getattr(self, "log", None) or getattr(self, "logger", None)
        if _logger:
            _logger.debug(
                f"prices: mid={mid}, fair={fair}, mode={getattr(self, 'mode', None)}, "
                f"threshold={getattr(self, 'threshold', None)}"
            )
        if mid is None or fair is None:
            if _logger:
                _logger.debug(f"skip: missing price mid={mid} fair={fair}")
            return
        if _logger:
            _logger.debug(f"edge(abs): {abs(mid - fair)} (edge={mid - fair})")

        now_ts = time.time()
        can_fire = self._can_fire(now_ts)

        # ここで notion（USD）を見積もって最小発注額を満たすか確認する
        order_usd = float(getattr(self, "order_usd", 0.0) or 0.0)
        qty_tick = float(
            getattr(self, "qtyTick", 0.0)
            or getattr(self, "qty_tick", 0.0)
            or 0.0
        )
        mid_float = float(mid) if mid else 0.0
        qty_raw = order_usd / mid_float if mid_float else 0.0
        qty = (int(qty_raw / qty_tick) * qty_tick) if qty_tick > 0 else qty_raw
        notional = float(qty) * mid_float if mid_float else 0.0
        min_needed = self._effective_min_usd()

        _logger = getattr(self, "log", None) or getattr(self, "logger", None)
        notional_ok = notional >= min_needed
        if not notional_ok:
            if _logger:
                _logger.debug(
                    f"skip: notional {notional:.2f} < min_usd {min_needed:.2f} (qty={qty})"
                )

        diff = fair - mid  # USD 差（符号付き）
        diff_pct = diff / mid * Decimal("100")  # 乖離率 %（符号付き）
        abs_diff = abs(diff)
        pct_diff = abs(diff_pct)

        # ④ 閾値判定
        th_abs = Decimal(str(self.config.get("threshold", "1.0")))  # USD
        th_pct = Decimal(str(self.config.get("threshold_pct", "0.05")))  # %
        spread_thr = Decimal(str(self.config.get("spread_threshold", "0")))

        self._debug_evaluate_signal(
            mid_px=float(mid),
            fair_px=float(fair),
            order_usd=float(self.order_usd),
            pos_usd=float(self.pos_usd),
            last_order_ts=self.last_ts or None,
            funding_blocked=self._funding_pause,
            threshold=th_abs,
            threshold_pct=th_pct,
            spread_threshold=spread_thr,
        )
        if not can_fire:
            return
        if not notional_ok:
            return
        mode = self.config.get("mode", "both")  # both / either

        if mode == "abs":
            if abs_diff < th_abs:
                return
        elif mode == "pct":
            if pct_diff < th_pct:
                return
        elif mode == "either":
            if abs_diff < th_abs and pct_diff < th_pct:
                return
        else:  # default = both
            if abs_diff < th_abs or pct_diff < th_pct:
                return

        # ⑤ 発注サイド決定
        side = "BUY" if fair > mid else "SELL"

        # ⑥ 連続同方向防止
        if side == self.last_side and now - self.last_ts < self.cooldown:
            return

        # ⑦ 発注サイズ計算
        raw_size = self.order_usd / mid
        try:
            size = raw_size.quantize(self.qty_tick, rounding=ROUND_DOWN)
        except InvalidOperation:
            logger.error(
                "quantize failed for raw size %s with qty_tick %s",
                raw_size,
                self.qty_tick,
            )
            return
        if size <= 0:
            logger.debug(
                "size %.6f quantized to zero with tick %s → skip",
                raw_size,
                self.qty_tick,
            )
            return
        if size * mid < self.min_usd:
            logger.debug(
                "size %.4f USD %.2f < min_usd %.2f → skip",
                size,
                size * mid,
                self.min_usd,
            )
            return

        # ⑧ 建玉超過チェック
        if (
            abs(self.pos_usd + (size * mid if side == "BUY" else -size * mid))
            > self.max_pos
        ):
            logger.debug("pos_limit %.2f USD 超過 → skip", self.max_pos)
            return

        # ⑨ 発注
        # 役割: ここまで来たら「発注してOK」。カウンタだけ進め、既存の発注ロジックへ続行
        self._last_order_ts = now_ts
        self._order_count_in_window = (
            getattr(self, "_order_count_in_window", 0) or 0
        ) + 1
        asyncio.create_task(self.place_order(side, float(size)))

    # ---------------------------------------------------------------- order

    async def place_order(
        self,
        side: str,
        size: float,
        *,
        order_type: str = "limit",
        limit_px: float | None = None,
        reduce_only: bool = False,
        time_in_force: str | None = None,
        **kwargs,
    ) -> None:
        """IOC で即時約定、失敗時リトライ付き"""
        is_buy = side == "BUY"
        mid_value = self.mid

        tif = time_in_force
        if "time_in_force" in kwargs and tif is None:
            tif = kwargs.pop("time_in_force")
        if "tif" in kwargs and tif is None:
            tif = kwargs.pop("tif")
        ioc_requested = kwargs.pop("ioc", None)

        order_type_payload: dict[str, Any]

        # --- eps_pct を適用した価格補正 -------------------------------
        if order_type == "limit":
            if limit_px is None:
                if mid_value is None:
                    logger.warning("mid price unavailable; skip order placement")
                    return
                limit_px = self._price_with_offset(float(mid_value), side)

            limit_body: dict[str, Any] = {}
            if tif is not None:
                limit_body["tif"] = tif
            else:
                use_ioc = True if ioc_requested is None else bool(ioc_requested)
                if use_ioc:
                    limit_body["tif"] = "Ioc"

            order_type_payload = {"limit": limit_body}
        elif order_type == "market":
            fallback_px = limit_px
            if fallback_px is None:
                if mid_value is not None:
                    try:
                        fallback_px = self._price_with_offset(float(mid_value), side)
                    except (TypeError, ValueError):  # pragma: no cover - defensive
                        fallback_px = None
                if fallback_px is None:
                    logger.warning(
                        "market order requested but no price reference available; skip"
                    )
                    return
                logger.debug("market order fallback limit_px=%s", fallback_px)
            order_type_payload = {"market": {}}
            limit_px = fallback_px
        else:
            logger.error("unsupported order_type=%s", order_type)
            return

        try:
            size_dec = Decimal(str(size)).quantize(self.qty_tick, rounding=ROUND_DOWN)
        except InvalidOperation:
            logger.error(
                "place_order: quantize failed for size %s with qty_tick %s",
                size,
                self.qty_tick,
            )
            return
        if size_dec <= 0:
            logger.debug(
                "place_order: size %s → %s after quantize %s → skip",
                size,
                size_dec,
                self.qty_tick,
            )
            return

        order_kwargs: dict[str, Any] = {
            "coin": self.base_coin,
            "is_buy": is_buy,
            "sz": float(size_dec),
            "order_type": order_type_payload,
            "reduce_only": reduce_only,
            **kwargs,
        }
        if limit_px is not None:
            order_kwargs["limit_px"] = limit_px

        # ── Dry-run ───────────────────
        if self.dry_run:
            logger.info("[DRY-RUN] %s %.4f %s", side, size, self.symbol)
            logger.info("[DRY-RUN] payload=%s", order_kwargs)
            self.last_ts = time.time()
            self.last_side = side
            return
        # ──────────────────────────────

        async with self.sem:  # 1 秒あたり発注制御
            MAX_RETRY = 3
            order_fn = getattr(self.exchange, "order", None)
            if not callable(order_fn):
                raise AttributeError("exchange.order is not callable")
            for attempt in range(1, MAX_RETRY + 1):
                try:
                    logger.info(
                        "ORDER_SIGNAL symbol=%s side=%s qty=%s price=%s extra=%s",
                        locals().get("symbol"),
                        locals().get("side"),
                        locals().get("qty", locals().get("size")),
                        locals().get("price"),
                        {"mid": locals().get("mid"), "reason": locals().get("reason")},
                    )
                    resp = await asyncio.to_thread(order_fn, **order_kwargs)
                    logger.info("ORDER OK %s try=%d → %s", self.symbol, attempt, resp)
                    self._order_count += 1
                    self.last_ts = time.time()
                    self.last_side = side
                    asyncio.create_task(self._refresh_position())
                    break
                except Exception as exc:
                    logger.error(
                        "ORDER FAIL %s try=%d/%d: %s",
                        self.symbol,
                        attempt,
                        MAX_RETRY,
                        exc,
                    )
                    if attempt == MAX_RETRY:
                        logger.error(
                            "GIVE-UP %s after %d retries", self.symbol, MAX_RETRY
                        )
                    else:
                        await anyio.sleep(0.5)

    def _sign(self, payload: dict[str, Any]) -> str:
        """API Wallet Secret で HMAC-SHA256 署名（例）"""
        msg = json.dumps(payload, separators=(",", ":")).encode()
        return hmac.new(self.secret.encode(), msg, hashlib.sha256).hexdigest()

    # ------------------------------------------------------------------ limits
    def _check_limits(self) -> bool:
        """日次の発注数と建玉制限を超えていないか確認"""
        today = datetime.now(timezone.utc).date()
        if today != self._start_day:  # 日付が変わったらリセット
            self._start_day = today
            self._order_count = 0

        if self._order_count >= self.max_daily_orders:
            logger.warning("daily order-limit reached → trading disabled")
            return False

        if abs(self.pos_usd) >= self.max_pos:
            logger.warning("position limit %.2f USD reached", self.max_pos)
            return False

        return True

    def _check_funding_window(self) -> bool:
        """
        funding 直前・直後は True を返さず evaluate() を停止させる。
        - 5 分前 〜 2 分後 を「危険窓」とする
        """
        if not self.funding_guard_enabled:
            if self._funding_pause:
                self._funding_pause = False
            return True
        if self.next_funding_ts is None:
            return True  # fundingInfo 未取得なら通常運転

        now = time.time()
        before = self.funding_guard_buffer_sec
        after = self.funding_guard_reenter_sec

        in_window = self.next_funding_ts - before <= now <= self.next_funding_ts + after

        if in_window and not self._funding_pause:
            logger.info("⏳ Funding window ➜ 売買停止")
            self._funding_pause = True
        elif not in_window and self._funding_pause:
            logger.info("✅ Funding passed ➜ 売買再開")
            self._funding_pause = False

        return not in_window

    # ------------------------------------------------------------------
    # Funding‑close helper
    # ------------------------------------------------------------------
    def _should_close_before_funding(self, now_ts: float) -> bool:
        """Return True if we are within the configured buffer before funding."""
        if not self.funding_guard_enabled:
            return False
        next_ts = getattr(self, "next_funding_ts", None)
        if not next_ts:
            return False
        return now_ts > next_ts - self.funding_guard_buffer_sec

    async def _close_all_positions(self) -> None:
        """Close every open position for this symbol."""
        try:
            state = self.exchange.info.user_state(self.account)
            coin = self.base_coin
            perp_pos = next(
                (
                    p
                    for p in state.get("perpPositions", [])
                    if p["position"]["coin"] == coin
                ),
                None,
            )
            if not perp_pos:
                return
            sz = Decimal(perp_pos["position"]["sz"])
            if sz == 0:
                return  # 持ち高なし
            close_side = "SELL" if sz > 0 else "BUY"
            fallback_px: float | None = None
            mid_snapshot = self.mid
            if mid_snapshot is not None:
                try:
                    fallback_px = self._price_with_offset(float(mid_snapshot), close_side)
                except (TypeError, ValueError):  # pragma: no cover - defensive
                    fallback_px = None
            if fallback_px is None:
                try:
                    entry_px = perp_pos["position"].get("entryPx")
                except Exception:  # pragma: no cover - defensive
                    entry_px = None
                if entry_px is not None:
                    try:
                        fallback_px = self._price_with_offset(float(entry_px), close_side)
                    except (TypeError, ValueError):  # pragma: no cover - defensive
                        fallback_px = None
            await self.place_order(
                side=close_side,
                size=float(abs(sz)),
                order_type="market",
                limit_px=fallback_px,
                reduce_only=True,
                comment="auto‑close‑before‑funding",
            )
            logger.info(
                "⚡ Funding close: %s %s @ %s (buffer %s s)",
                close_side,
                abs(sz),
                self.symbol,
                self.funding_close_buffer_secs,
            )
        except Exception as exc:
            logger.error("close_all_positions failed: %s", exc)

    # ------------------------------------------------------------------
    # Order-price helper
    # ------------------------------------------------------------------
    def _price_with_offset(self, base_px: float, side: str) -> float:
        """
        Shift `base_px` by eps_pct toward the favourable direction.

        BUY  → base_px * (1 - eps_pct)   (より安く買う)
        SELL → base_px * (1 + eps_pct)   (より高く売る)
        """
        if side.upper() == "BUY":
            return base_px * (1 - self.eps_pct)
        return base_px * (1 + self.eps_pct)


def log_order_decision(
    logger,
    symbol: str,
    side: str,
    qty: float,
    price: float | None,
    reason: str,
    will_send: bool,
) -> None:
    """この関数がすること: 発注する/しない の判定結果と理由を1行でログに残す。送るならINFO、送らないならDEBUG。"""
    level = logging.INFO if will_send else logging.DEBUG
    logger.log(
        level,
        "order_decision symbol=%s side=%s qty=%s price=%s will_send=%s reason=%s",
        symbol,
        side,
        qty,
        price,
        will_send,
        reason,
    )<|MERGE_RESOLUTION|>--- conflicted
+++ resolved
@@ -332,10 +332,8 @@
         self.target_symbol = self.symbol
         self.feed_key = self.base_coin
 
-<<<<<<< HEAD
         self.log = logging.getLogger(__name__)
-=======
->>>>>>> 3608e88b
+
         # 役割: 起動時に一度だけ、現在の重要設定とパッチ状態を INFO ログへ出す（更新コードで起動したかを即判定）
         _logger = getattr(self, "log", None) or getattr(self, "logger", None)
         if _logger:

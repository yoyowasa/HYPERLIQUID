# src/bots/pfpl/strategy.py
from __future__ import annotations

import asyncio
import hmac
import hashlib
import json
import logging
import os
import time
from datetime import datetime, timezone  # ← 追加
from decimal import Decimal, ROUND_DOWN, InvalidOperation
from pathlib import Path
from typing import Any, cast

import anyio
from hl_core.config import load_settings
from hl_core.utils.logger import create_csv_formatter, setup_logger, get_logger
# 既存 import 群の最後あたりに追加
from hyperliquid.exchange import Exchange

# 目的: 取引API(hl_core.api)のログレベルをDEBUGに上げ、注文送信の詳細ログを必ず出す
logging.getLogger("hl_core.api").setLevel(logging.DEBUG)

try:  # pragma: no cover - PyYAML may be absent in the test environment
    import yaml  # type: ignore
except ImportError as exc:  # noqa: F401 - surface missing PyYAML explicitly
    raise RuntimeError(
        "PyYAML が見つかりません。pfpl ボットの設定ファイルを読み込むには "
        "`pip install pyyaml` などで PyYAML をインストールしてください。"
    ) from exc

try:  # pragma: no cover - eth_account is optional for tests
    from eth_account.account import Account  # type: ignore
except Exception:  # noqa: F401 - fallback when eth_account isn't installed

    class Account:  # type: ignore
        @staticmethod
        def from_key(key: str):
            class _Wallet:
                def __init__(self, key: str) -> None:
                    self.key = key

            return _Wallet(key)


logger = get_logger(__name__)



# 役割: この関数は PFPL 戦略ロガーの親への伝播を止め、二重ログ（runner.csv / pfpl.csv など）を防ぎます
def _lock_strategy_logger_to_self(target: logging.Logger) -> None:
    """戦略ロガーのログが親ロガーへ伝播しないようにする（重複出力の抑止）。"""

    target.propagate = False


_lock_strategy_logger_to_self(logger)


def _maybe_enable_test_propagation() -> None:
    if os.getenv("PYTEST_CURRENT_TEST"):
        # pytest では caplog が root ロガーをフックするため、伝播を許可して
        # 既存のテストでログを捕捉できるようにする
        logger.propagate = True


def _coerce_bool(value: Any, *, default: bool) -> bool:
    """設定値を真偽値へ変換するヘルパー。"""

    if value is None:
        return default
    if isinstance(value, bool):
        return value
    if isinstance(value, (int, float)):
        return bool(value)
    if isinstance(value, str):
        normalized = value.strip().lower()
        if normalized in {"", "0", "false", "off", "no"}:
            return False
        if normalized in {"1", "true", "on", "yes"}:
            return True
        # それ以外の文字列は Python の bool キャストに合わせる
        return bool(normalized)
    return bool(value)


class PFPLStrategy:
    """Price-Fair-Price-Lag bot"""

    # 何をする関数か:
    # - mid と fair の乖離（絶対値/率）を計算
    # - threshold / threshold_pct / spread_threshold の合否を判定
    # - cooldown / 最大ポジション / 最小発注額 / funding guard の合否を判定
    # - 上記の内訳を1行の DEBUG ログに要約出力（発注はしない）
    # - 後段の判定/発注で再利用できる dict を返す
    def _debug_evaluate_signal(
        self,
        *,
        mid_px: float,
        fair_px: float,
        order_usd: float,
        pos_usd: float,
        last_order_ts: float | None,
        funding_blocked: bool,
    ) -> dict:
        _maybe_enable_test_propagation()
        logger = getattr(self, "logger", None) or getattr(self, "log", None) or logging.getLogger(__name__)
        now = time.time()

        diff_abs = mid_px - fair_px
        diff_pct = (diff_abs / fair_px) if fair_px else 0.0

        thr_abs = getattr(self, "threshold", 0.0)
        thr_pct = getattr(self, "threshold_pct", 0.0)
        spread_thr = getattr(self, "spread_threshold", 0.0)
        cooldown = getattr(self, "cooldown_sec", 0.0)
        max_pos = getattr(self, "max_position_usd", float("inf"))
        min_usd = getattr(self, "min_usd", 0.0)

        cooldown_ok = (now - (last_order_ts or 0.0)) >= cooldown
        abs_ok = (abs(diff_abs) >= thr_abs) if thr_abs else False
        pct_ok = (abs(diff_pct) >= thr_pct) if thr_pct else False
        spread_ok = (abs(diff_abs) >= spread_thr) if spread_thr else True
        pos_ok = (abs(pos_usd) + order_usd) <= max_pos
        notional_ok = order_usd >= min_usd
        funding_ok = not funding_blocked

        # 方向の示唆（情報表示のみ）
        want_long = (diff_abs <= -thr_abs) or (diff_pct <= -thr_pct if thr_pct else False)
        want_short = (diff_abs >= thr_abs) or (diff_pct >= thr_pct if thr_pct else False)

        logger.debug(
            "decision mid=%.2f fair=%.2f d_abs=%+.4f d_pct=%+.5f | "
            "abs>=%.4f:%s pct>=%.5f:%s spread>=%.4f:%s | "
            "cooldown_ok=%s pos_ok=%s notional_ok=%s funding_ok=%s | "
            "long=%s short=%s",
            mid_px,
            fair_px,
            diff_abs,
            diff_pct,
            thr_abs,
            abs_ok,
            thr_pct,
            pct_ok,
            spread_thr,
            spread_ok,
            cooldown_ok,
            pos_ok,
            notional_ok,
            funding_ok,
            want_long,
            want_short,
        )

        return {
            "diff_abs": diff_abs,
            "diff_pct": diff_pct,
            "abs_ok": abs_ok,
            "pct_ok": pct_ok,
            "spread_ok": spread_ok,
            "cooldown_ok": cooldown_ok,
            "pos_ok": pos_ok,
            "notional_ok": notional_ok,
            "funding_ok": funding_ok,
            "want_long": want_long,
            "want_short": want_short,
            "ts": now,
        }

    # ← シグネチャはそのまま
    _LOGGER_INITIALISED = False
    _FILE_HANDLERS: set[str] = set()

    def __init__(
        self, *, config: dict[str, Any], semaphore: asyncio.Semaphore | None = None
    ):
        _maybe_enable_test_propagation()
        if not PFPLStrategy._LOGGER_INITIALISED:
            setup_logger(bot_name="pfpl")
            PFPLStrategy._LOGGER_INITIALISED = True
        # ── ① YAML と CLI のマージ ───────────────────────
        yml_path = Path(__file__).with_name("config.yaml")
        yaml_conf: dict[str, Any] = {}
        if yml_path.exists():
            with yml_path.open(encoding="utf-8") as f:
                raw_conf = f.read()
            yaml_conf = yaml.safe_load(raw_conf) or {}
        self.config = {**config, **yaml_conf}
        funding_guard_cfg = self.config.get("funding_guard", {})
        if not isinstance(funding_guard_cfg, dict):
            funding_guard_cfg = {}
<<<<<<< HEAD
        self.funding_guard_enabled: bool = _coerce_bool(
            funding_guard_cfg.get("enabled"), default=True
=======

        self.funding_guard_enabled: bool = _coerce_bool(
            funding_guard_cfg.get("enabled"), default=True

>>>>>>> 072e7160
        )
        self.funding_guard_buffer_sec: int = int(
            funding_guard_cfg.get("buffer_sec", 300)
        )
        self.funding_guard_reenter_sec: int = int(
            funding_guard_cfg.get("reenter_sec", 120)
        )
        legacy_close_buffer = self.config.get("funding_close_buffer_secs", 120)
        self.funding_close_buffer_secs: int = int(
            funding_guard_cfg.get("buffer_sec", legacy_close_buffer)
        )
        # --- Order price offset percentage（デフォルト 0.0005 = 0.05 %）
        self.eps_pct: float = float(self.config.get("eps_pct", 0.0005))

        # ── ② 通貨ペア・Semaphore 初期化 ─────────────────
        self.symbol: str = self.config.get("target_symbol", "ETH-PERP")
        sym_parts = self.symbol.split("-", 1)
        self.base_coin: str = sym_parts[0] if sym_parts else self.symbol

        max_ops = int(self.config.get("max_order_per_sec", 3))  # 1 秒あたり発注上限
        self.sem: asyncio.Semaphore = semaphore or asyncio.Semaphore(max_ops)

        # 以降 (env 読み込み・SDK 初期化 …) は従来コードを続ける
        # ------------------------------------------------------------------

        # ── 環境変数キー ────────────────────────────────
        settings = load_settings()

        def _first_nonempty(*values: Any) -> str | None:
            for value in values:
                if value is None:
                    continue
                if not isinstance(value, str):
                    candidate = str(value)
                else:
                    candidate = value
                candidate = candidate.strip()
                if candidate:
                    return candidate
            return None

        account = _first_nonempty(
            self.config.get("account_address"),
            settings.account_address,
            os.getenv("HL_ACCOUNT_ADDRESS"),
            os.getenv("HL_ACCOUNT_ADDR"),
        )
        secret = _first_nonempty(
            self.config.get("private_key"),
            settings.private_key,
            os.getenv("HL_PRIVATE_KEY"),
            os.getenv("HL_API_SECRET"),
        )

        missing_parts: list[str] = []
        if not account:
            missing_parts.append(
                "account address (set HL_ACCOUNT_ADDRESS or legacy HL_ACCOUNT_ADDR)"
            )
        if not secret:
            missing_parts.append(
                "private key (set HL_PRIVATE_KEY or legacy HL_API_SECRET)"
            )
        if missing_parts:
            raise ValueError(
                "Missing Hyperliquid credentials: " + "; ".join(missing_parts)
            )

        account = cast(str, account)
        secret = cast(str, secret)
        self.account: str = account
        self.secret: str = secret

        # ── Hyperliquid SDK 初期化 ──────────────────────
        self.wallet = Account.from_key(self.secret)
        base_url = (
            "https://api.hyperliquid-testnet.xyz"
            if self.config.get("testnet")
            else "https://api.hyperliquid.xyz"
        )
        self.exchange = Exchange(
            self.wallet,
            base_url,
            account_address=self.account,
        )

        # ── meta 情報から tick / min_usd 決定 ───────────
        meta = self.exchange.info.meta()

        # min_usd
        if min_usd_cfg := self.config.get("min_usd"):
            self.min_usd = Decimal(str(min_usd_cfg))
            logger.info("min_usd override from config: USD %.2f", self.min_usd)
        else:
            min_usd_map: dict[str, str] = meta.get("minSizeUsd", {})
            min_usd_raw = min_usd_map.get(self.base_coin)
            if min_usd_raw is not None:
                self.min_usd = Decimal(str(min_usd_raw))
                logger.info(
                    "min_usd from meta for %s: USD %.2f", self.base_coin, self.min_usd
                )
            else:
                self.min_usd = Decimal("1")
                logger.warning(
                    "minSizeUsd missing for %s ➜ fallback USD 1", self.base_coin
                )

        # tick
        uni_entry = next(u for u in meta["universe"] if u["name"] == self.base_coin)
        tick_raw = uni_entry.get("pxTick") or uni_entry.get("pxTickSize", "0.01")
        self.tick = Decimal(str(tick_raw))
        logger.info("pxTick for %s: %s", self.base_coin, self.tick)

        qty_tick_val: Decimal | None = None
        qty_tick_raw = uni_entry.get("qtyTick")
        if qty_tick_raw is not None:
            try:
                qty_tick_val = Decimal(str(qty_tick_raw))
            except Exception:  # pragma: no cover - defensive parsing
                qty_tick_val = None
        if qty_tick_val is None:
            sz_decimals = uni_entry.get("szDecimals")
            try:
                if sz_decimals is not None:
                    qty_tick_val = Decimal("1").scaleb(-int(sz_decimals))
            except Exception:  # pragma: no cover - defensive parsing
                qty_tick_val = None
        if qty_tick_val is None or qty_tick_val <= 0:
            self.qty_tick = Decimal("0.0001")
            logger.warning(
                "qtyTick missing for %s ➜ fallback %s",
                self.base_coin,
                self.qty_tick,
            )
        else:
            self.qty_tick = qty_tick_val
            logger.info("qtyTick for %s: %s", self.base_coin, self.qty_tick)

        # ── Bot パラメータ ──────────────────────────────
        self.cooldown = float(self.config.get("cooldown_sec", 1.0))
        self.order_usd = Decimal(self.config.get("order_usd", 10))
        self.dry_run = bool(self.config.get("dry_run"))
        self.max_pos = Decimal(self.config.get("max_position_usd", 100))
        self.fair_feed = self.config.get("fair_feed", "indexPrices")
        self.max_daily_orders = int(self.config.get("max_daily_orders", 500))
        self._order_count = 0
        self._start_day = datetime.now(timezone.utc).date()
        self.enabled = True
        # ── フィード保持用 -------------------------------------------------
        self.mid: Decimal | None = None  # 板 Mid (@1)
        self.idx: Decimal | None = None  # indexPrices
        self.ora: Decimal | None = None  # oraclePrices
        self.fair: Decimal | None = None  # 平均した公正価格

        # ── 内部ステート ────────────────────────────────
        self.last_side: str | None = None
        self.last_ts: float = 0.0
        self.pos_usd = Decimal("0")
        self.position_refresh_interval = float(
            self.config.get("position_refresh_interval_sec", 5.0)
        )
        self._position_refresh_task: asyncio.Task | None = None
        # ★ Funding Guard 用
        self.next_funding_ts: float | None = None  # 直近 funding 予定の UNIX 秒
        self._funding_pause: bool = False  # True なら売買停止中
        # 非同期でポジション初期化
        try:
            loop = asyncio.get_running_loop()
        except RuntimeError:
            loop = None  # pytest 収集時など、イベントループが無い場合

        if loop is not None:
            loop.create_task(self._refresh_position())
            if self.position_refresh_interval > 0:
                self._position_refresh_task = loop.create_task(
                    self._position_refresh_loop()
                )

        # ─── ここから追加（ロガーをペアごとのファイルへも出力）────
        handler_filename = f"strategy_{self.symbol}.csv"
        module_logger = logger
        existing_handler = next(
            (
                h
                for h in module_logger.handlers
                if isinstance(h, logging.FileHandler)
                and getattr(h, "baseFilename", "").endswith(handler_filename)
            ),
            None,
        )

        if existing_handler is None:
            handler = logging.FileHandler(handler_filename, encoding="utf-8")
            handler.setFormatter(create_csv_formatter(include_logger_name=False))
            module_logger.addHandler(handler)

        PFPLStrategy._FILE_HANDLERS.add(self.symbol)

        logger.info("PFPLStrategy initialised with %s", self.config)

    # ── src/bots/pfpl/strategy.py ──
    async def _refresh_position(self) -> None:
        """
        現在の建玉 USD を self.pos_usd に反映。
        perpPositions が無い口座でも落ちない。
        """
        try:
            state = self.exchange.info.user_state(self.account)

            # ―― 対象コインの perp 建玉を抽出（無い場合は None）
            perp_pos = next(
                (
                    p
                    for p in state.get("perpPositions", [])  # ← 🔑 get(..., [])
                    if p["position"]["coin"] == self.base_coin
                ),
                None,
            )

            usd = (
                Decimal(perp_pos["position"]["sz"])
                * Decimal(perp_pos["position"]["entryPx"])
                if perp_pos
                else Decimal("0")
            )
            self.pos_usd = usd
            logger.debug("pos_usd refreshed: %.2f", usd)
        except Exception as exc:  # ← ここで握りつぶす
            logger.warning("refresh_position failed: %s", exc)

    async def _position_refresh_loop(self) -> None:
        """Periodically refresh position to capture passive fills."""
        interval = self.position_refresh_interval
        if interval <= 0:
            return

        while True:
            await self._refresh_position()
            try:
                await anyio.sleep(interval)
            except asyncio.CancelledError:
                raise
            except Exception as exc:  # pragma: no cover - defensive
                logger.warning("position refresh sleep failed: %s", exc)
                await asyncio.sleep(max(interval, 1))

    # ② ────────────────────────────────────────────────────────────
    # ------------------------------------------------------------------ WS hook
    def on_message(self, msg: dict[str, Any]) -> None:
        ch = msg.get("channel")
        feed = self.fair_feed
        combined_feed = feed not in {"indexPrices", "oraclePrices"}
        uses_index = feed == "indexPrices" or combined_feed
        uses_oracle = feed == "oraclePrices" or combined_feed

        should_eval = False
        fair_inputs_changed = False

        if ch == "allMids":  # 板 mid 群
            mids = (msg.get("data") or {}).get("mids") or {}

            mid_key: str | None = None
            mid_raw = None
            for candidate in (self.base_coin, self.symbol):
                if candidate and candidate in mids:
                    mid_raw = mids[candidate]
                    mid_key = candidate
                    break

            if mid_raw is None:
                logger.debug(
                    "allMids: waiting for mid for %s (base=%s)",
                    self.symbol,
                    self.base_coin,
                )
                return

            try:
                new_mid = Decimal(str(mid_raw))
            except Exception as exc:  # pragma: no cover - defensive
                logger.warning(
                    "allMids: failed to parse mid %r for %s: %s",
                    mid_raw,
                    mid_key or self.symbol,
                    exc,
                )
                return

            if new_mid != self.mid:
                self.mid = new_mid
                logger.debug("allMids: mid[%s]=%s", mid_key, self.mid)
                should_eval = True
        elif ch == "indexPrices":  # インデックス価格
            prices = (msg.get("data") or {}).get("prices") or {}
            price_val = prices.get(self.base_coin)
            if price_val is None:
                price_val = prices.get(self.symbol)
            new_idx = Decimal(str(price_val)) if price_val is not None else None
            if new_idx != self.idx:
                self.idx = new_idx
                fair_inputs_changed = True
                if uses_index:
                    should_eval = True
        elif ch == "oraclePrices":  # オラクル価格
            prices = (msg.get("data") or {}).get("prices") or {}
            price_val = prices.get(self.base_coin)
            if price_val is None:
                price_val = prices.get(self.symbol)
            new_ora = Decimal(str(price_val)) if price_val is not None else None
            if new_ora != self.ora:
                self.ora = new_ora
                fair_inputs_changed = True
                if uses_oracle:
                    should_eval = True
        elif ch == "fundingInfo":
            data = msg.get("data", {})
            next_ts = data.get("nextFundingTime") if isinstance(data, dict) else None
            if next_ts is None and isinstance(data, dict):
                info = data.get(self.symbol)
                if isinstance(info, dict):
                    next_ts = info.get("nextFundingTime")
            if next_ts is None and isinstance(data, dict):
                base_info = data.get(self.base_coin)
                if isinstance(base_info, dict):
                    next_ts = base_info.get("nextFundingTime")
            if next_ts is not None:
                self.next_funding_ts = float(next_ts)
                logger.debug("fundingInfo: next @ %s", self.next_funding_ts)

        if fair_inputs_changed:
            self._update_fair()

        if should_eval and self.mid is not None and self.fair is not None:
            self.evaluate()

    def _update_fair(self) -> None:
        feed = self.fair_feed
        if feed == "indexPrices":
            self.fair = self.idx
        elif feed == "oraclePrices":
            self.fair = self.ora
        else:
            if self.idx is not None and self.ora is not None:
                self.fair = (self.idx + self.ora) / Decimal("2")
            else:
                self.fair = None

    # ---------------------------------------------------------------- evaluate

    # src/bots/pfpl/strategy.py
    # ------------------------------------------------------------------ Tick loop
    # ─────────────────────────────────────────────────────────────
    def evaluate(self) -> None:
        import logging

        _logger = getattr(self, "logger", logging.getLogger(__name__))
        try:
            _thr = getattr(self, "threshold", None)
            _pct = getattr(self, "threshold_pct", None)
            _spr = getattr(self, "spread_threshold", None)
            _mid = locals().get("mid", locals().get("mid_px", getattr(self, "mid", None)))
            _fair = locals().get("fair", locals().get("fair_px", getattr(self, "fair", None)))
            _diff = None if (_mid is None or _fair is None) else (_mid - _fair)
            _logger.debug(
                "DECISION_SNAPSHOT mid=%s fair=%s diff=%s | thr=%.6f spr=%.6f pct=%.6f",
                None if _mid is None else f"{_mid:.6f}",
                None if _fair is None else f"{_fair:.6f}",
                None if _diff is None else f"{_diff:.6f}",
                0.0 if _thr is None else float(_thr),
                0.0 if _spr is None else float(_spr),
                0.0 if _pct is None else float(_pct),
            )
        except Exception as _e:
            _logger.debug("DECISION_SNAPSHOT_UNAVAILABLE reason=%r", _e)

        _maybe_enable_test_propagation()
        if not self._check_funding_window():
            return
        # ── fair / mid がまだ揃っていないなら何もしない ─────────
        if self.mid is None or self.fair is None:
            return
        now = time.time()
        # 0) --- Funding 直前クローズ判定 -----------------------------------
        if self._should_close_before_funding(now):
            asyncio.create_task(self._close_all_positions())
            return  # 今回の evaluate はここで終了

        # --- リスクガード ------------------
        if not self._check_limits():
            return
        # ① クールダウン判定
        if now - self.last_ts < self.cooldown:
            return

        # ② 最大建玉判定
        if abs(self.pos_usd) >= self.max_pos:
            return

        # ③ 必要データ取得
        mid = self.mid
        fair = self.fair
        if mid is None or fair is None:
            return  # データが揃っていない

        diff = fair - mid  # USD 差（符号付き）
        diff_pct = diff / mid * Decimal("100")  # 乖離率 %（符号付き）
        abs_diff = abs(diff)
        pct_diff = abs(diff_pct)

        # ④ 閾値判定
        th_abs = Decimal(str(self.config.get("threshold", "1.0")))  # USD
        th_pct = Decimal(str(self.config.get("threshold_pct", "0.05")))  # %
        mode = self.config.get("mode", "both")  # both / either

        logger.debug(
            "signal: diff=%+.6f diff_pct=%+.6f thr=%.6f thr_pct=%.6f pos_usd=%+.2f order_usd=%.2f dry_run=%s",
            diff,
            diff_pct,
            th_abs,
            th_pct,
            self.pos_usd,
            self.order_usd,
            self.dry_run,
        )

        if mode == "abs":
            if abs_diff < th_abs:
                return
        elif mode == "pct":
            if pct_diff < th_pct:
                return
        elif mode == "either":
            if abs_diff < th_abs and pct_diff < th_pct:
                return
        else:  # default = both
            if abs_diff < th_abs or pct_diff < th_pct:
                return

        # ⑤ 発注サイド決定
        side = "BUY" if fair > mid else "SELL"

        # ⑥ 連続同方向防止
        if side == self.last_side and now - self.last_ts < self.cooldown:
            return

        # ⑦ 発注サイズ計算
        raw_size = self.order_usd / mid
        try:
            size = raw_size.quantize(self.qty_tick, rounding=ROUND_DOWN)
        except InvalidOperation:
            logger.error(
                "quantize failed for raw size %s with qty_tick %s",
                raw_size,
                self.qty_tick,
            )
            return
        if size <= 0:
            logger.debug(
                "size %.6f quantized to zero with tick %s → skip",
                raw_size,
                self.qty_tick,
            )
            return
        if size * mid < self.min_usd:
            logger.debug(
                "size %.4f USD %.2f < min_usd %.2f → skip",
                size,
                size * mid,
                self.min_usd,
            )
            return

        # ⑧ 建玉超過チェック
        if (
            abs(self.pos_usd + (size * mid if side == "BUY" else -size * mid))
            > self.max_pos
        ):
            logger.debug("pos_limit %.2f USD 超過 → skip", self.max_pos)
            return

        # ⑨ 発注
        asyncio.create_task(self.place_order(side, float(size)))

    # ---------------------------------------------------------------- order

    async def place_order(
        self,
        side: str,
        size: float,
        *,
        order_type: str = "limit",
        limit_px: float | None = None,
        reduce_only: bool = False,
        time_in_force: str | None = None,
        **kwargs,
    ) -> None:
        """IOC で即時約定、失敗時リトライ付き"""
        is_buy = side == "BUY"
        mid_value = self.mid

        tif = time_in_force
        if "time_in_force" in kwargs and tif is None:
            tif = kwargs.pop("time_in_force")
        if "tif" in kwargs and tif is None:
            tif = kwargs.pop("tif")
        ioc_requested = kwargs.pop("ioc", None)

        order_type_payload: dict[str, Any]

        # --- eps_pct を適用した価格補正 -------------------------------
        if order_type == "limit":
            if limit_px is None:
                if mid_value is None:
                    logger.warning("mid price unavailable; skip order placement")
                    return
                limit_px = self._price_with_offset(float(mid_value), side)

            limit_body: dict[str, Any] = {}
            if tif is not None:
                limit_body["tif"] = tif
            else:
                use_ioc = True if ioc_requested is None else bool(ioc_requested)
                if use_ioc:
                    limit_body["tif"] = "Ioc"

            order_type_payload = {"limit": limit_body}
        elif order_type == "market":
            fallback_px = limit_px
            if fallback_px is None:
                if mid_value is not None:
                    try:
                        fallback_px = self._price_with_offset(float(mid_value), side)
                    except (TypeError, ValueError):  # pragma: no cover - defensive
                        fallback_px = None
                if fallback_px is None:
                    logger.warning(
                        "market order requested but no price reference available; skip"
                    )
                    return
                logger.debug("market order fallback limit_px=%s", fallback_px)
            order_type_payload = {"market": {}}
            limit_px = fallback_px
        else:
            logger.error("unsupported order_type=%s", order_type)
            return

        try:
            size_dec = Decimal(str(size)).quantize(self.qty_tick, rounding=ROUND_DOWN)
        except InvalidOperation:
            logger.error(
                "place_order: quantize failed for size %s with qty_tick %s",
                size,
                self.qty_tick,
            )
            return
        if size_dec <= 0:
            logger.debug(
                "place_order: size %s → %s after quantize %s → skip",
                size,
                size_dec,
                self.qty_tick,
            )
            return

        order_kwargs: dict[str, Any] = {
            "coin": self.base_coin,
            "is_buy": is_buy,
            "sz": float(size_dec),
            "order_type": order_type_payload,
            "reduce_only": reduce_only,
            **kwargs,
        }
        if limit_px is not None:
            order_kwargs["limit_px"] = limit_px

        # ── Dry-run ───────────────────
        if self.dry_run:
            logger.info("[DRY-RUN] %s %.4f %s", side, size, self.symbol)
            logger.info("[DRY-RUN] payload=%s", order_kwargs)
            self.last_ts = time.time()
            self.last_side = side
            return
        # ──────────────────────────────

        async with self.sem:  # 1 秒あたり発注制御
            MAX_RETRY = 3
            order_fn = getattr(self.exchange, "order", None)
            if not callable(order_fn):
                raise AttributeError("exchange.order is not callable")
            for attempt in range(1, MAX_RETRY + 1):
                try:
                    logger.info(
                        "ORDER_SIGNAL symbol=%s side=%s qty=%s price=%s extra=%s",
                        locals().get("symbol"),
                        locals().get("side"),
                        locals().get("qty", locals().get("size")),
                        locals().get("price"),
                        {"mid": locals().get("mid"), "reason": locals().get("reason")},
                    )
                    resp = await asyncio.to_thread(order_fn, **order_kwargs)
                    logger.info("ORDER OK %s try=%d → %s", self.symbol, attempt, resp)
                    self._order_count += 1
                    self.last_ts = time.time()
                    self.last_side = side
                    asyncio.create_task(self._refresh_position())
                    break
                except Exception as exc:
                    logger.error(
                        "ORDER FAIL %s try=%d/%d: %s",
                        self.symbol,
                        attempt,
                        MAX_RETRY,
                        exc,
                    )
                    if attempt == MAX_RETRY:
                        logger.error(
                            "GIVE-UP %s after %d retries", self.symbol, MAX_RETRY
                        )
                    else:
                        await anyio.sleep(0.5)

    def _sign(self, payload: dict[str, Any]) -> str:
        """API Wallet Secret で HMAC-SHA256 署名（例）"""
        msg = json.dumps(payload, separators=(",", ":")).encode()
        return hmac.new(self.secret.encode(), msg, hashlib.sha256).hexdigest()

    # ------------------------------------------------------------------ limits
    def _check_limits(self) -> bool:
        """日次の発注数と建玉制限を超えていないか確認"""
        today = datetime.now(timezone.utc).date()
        if today != self._start_day:  # 日付が変わったらリセット
            self._start_day = today
            self._order_count = 0

        if self._order_count >= self.max_daily_orders:
            logger.warning("daily order-limit reached → trading disabled")
            return False

        if abs(self.pos_usd) >= self.max_pos:
            logger.warning("position limit %.2f USD reached", self.max_pos)
            return False

        return True

    def _check_funding_window(self) -> bool:
        """
        funding 直前・直後は True を返さず evaluate() を停止させる。
        - 5 分前 〜 2 分後 を「危険窓」とする
        """
        if not self.funding_guard_enabled:
<<<<<<< HEAD
            if self._funding_pause:
                self._funding_pause = False
=======

            if self._funding_pause:
                self._funding_pause = False

>>>>>>> 072e7160
            return True
        if self.next_funding_ts is None:
            return True  # fundingInfo 未取得なら通常運転

        now = time.time()
        before = self.funding_guard_buffer_sec
        after = self.funding_guard_reenter_sec

        in_window = self.next_funding_ts - before <= now <= self.next_funding_ts + after

        if in_window and not self._funding_pause:
            logger.info("⏳ Funding window ➜ 売買停止")
            self._funding_pause = True
        elif not in_window and self._funding_pause:
            logger.info("✅ Funding passed ➜ 売買再開")
            self._funding_pause = False

        return not in_window

    # ------------------------------------------------------------------
    # Funding‑close helper
    # ------------------------------------------------------------------
    def _should_close_before_funding(self, now_ts: float) -> bool:
        """Return True if we are within the configured buffer before funding."""
        if not self.funding_guard_enabled:
            return False
        next_ts = getattr(self, "next_funding_ts", None)
        if not next_ts:
            return False
        return now_ts > next_ts - self.funding_guard_buffer_sec

    async def _close_all_positions(self) -> None:
        """Close every open position for this symbol."""
        try:
            state = self.exchange.info.user_state(self.account)
            coin = self.base_coin
            perp_pos = next(
                (
                    p
                    for p in state.get("perpPositions", [])
                    if p["position"]["coin"] == coin
                ),
                None,
            )
            if not perp_pos:
                return
            sz = Decimal(perp_pos["position"]["sz"])
            if sz == 0:
                return  # 持ち高なし
            close_side = "SELL" if sz > 0 else "BUY"
            fallback_px: float | None = None
            mid_snapshot = self.mid
            if mid_snapshot is not None:
                try:
                    fallback_px = self._price_with_offset(float(mid_snapshot), close_side)
                except (TypeError, ValueError):  # pragma: no cover - defensive
                    fallback_px = None
            if fallback_px is None:
                try:
                    entry_px = perp_pos["position"].get("entryPx")
                except Exception:  # pragma: no cover - defensive
                    entry_px = None
                if entry_px is not None:
                    try:
                        fallback_px = self._price_with_offset(float(entry_px), close_side)
                    except (TypeError, ValueError):  # pragma: no cover - defensive
                        fallback_px = None
            await self.place_order(
                side=close_side,
                size=float(abs(sz)),
                order_type="market",
                limit_px=fallback_px,
                reduce_only=True,
                comment="auto‑close‑before‑funding",
            )
            logger.info(
                "⚡ Funding close: %s %s @ %s (buffer %s s)",
                close_side,
                abs(sz),
                self.symbol,
                self.funding_close_buffer_secs,
            )
        except Exception as exc:
            logger.error("close_all_positions failed: %s", exc)

    # ------------------------------------------------------------------
    # Order-price helper
    # ------------------------------------------------------------------
    def _price_with_offset(self, base_px: float, side: str) -> float:
        """
        Shift `base_px` by eps_pct toward the favourable direction.

        BUY  → base_px * (1 - eps_pct)   (より安く買う)
        SELL → base_px * (1 + eps_pct)   (より高く売る)
        """
        if side.upper() == "BUY":
            return base_px * (1 - self.eps_pct)
        return base_px * (1 + self.eps_pct)


def log_order_decision(
    logger,
    symbol: str,
    side: str,
    qty: float,
    price: float | None,
    reason: str,
    will_send: bool,
) -> None:
    """この関数がすること: 発注する/しない の判定結果と理由を1行でログに残す。送るならINFO、送らないならDEBUG。"""
    level = logging.INFO if will_send else logging.DEBUG
    logger.log(
        level,
        "order_decision symbol=%s side=%s qty=%s price=%s will_send=%s reason=%s",
        symbol,
        side,
        qty,
        price,
        will_send,
        reason,
    )<|MERGE_RESOLUTION|>--- conflicted
+++ resolved
@@ -190,15 +190,10 @@
         funding_guard_cfg = self.config.get("funding_guard", {})
         if not isinstance(funding_guard_cfg, dict):
             funding_guard_cfg = {}
-<<<<<<< HEAD
+
         self.funding_guard_enabled: bool = _coerce_bool(
             funding_guard_cfg.get("enabled"), default=True
-=======
-
-        self.funding_guard_enabled: bool = _coerce_bool(
-            funding_guard_cfg.get("enabled"), default=True
-
->>>>>>> 072e7160
+
         )
         self.funding_guard_buffer_sec: int = int(
             funding_guard_cfg.get("buffer_sec", 300)
@@ -849,15 +844,9 @@
         - 5 分前 〜 2 分後 を「危険窓」とする
         """
         if not self.funding_guard_enabled:
-<<<<<<< HEAD
             if self._funding_pause:
                 self._funding_pause = False
-=======
-
-            if self._funding_pause:
-                self._funding_pause = False
-
->>>>>>> 072e7160
+
             return True
         if self.next_funding_ts is None:
             return True  # fundingInfo 未取得なら通常運転

--- conflicted
+++ resolved
@@ -45,11 +45,10 @@
 
 
 logger = get_logger(__name__)
-<<<<<<< HEAD
+
 # ロガーの伝播を止め、strategy.log 以外（pfpl.log / runner.log）への重複出力を防ぐ
 logger.propagate = False
-=======
->>>>>>> b9f249ae
+
 
 
 def _maybe_enable_test_propagation() -> None:

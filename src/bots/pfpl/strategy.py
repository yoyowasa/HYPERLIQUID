--- conflicted
+++ resolved
@@ -190,10 +190,7 @@
         funding_guard_cfg = self.config.get("funding_guard", {})
         if not isinstance(funding_guard_cfg, dict):
             funding_guard_cfg = {}
-<<<<<<< HEAD
-=======
-
->>>>>>> 8de10993
+
         self.funding_guard_enabled = _coerce_bool(
             funding_guard_cfg.get("enabled"), default=True
         )
@@ -205,10 +202,7 @@
         )
         legacy_close_buffer = self.config.get("funding_close_buffer_secs", 120)
         self.funding_close_buffer_secs = int(
-<<<<<<< HEAD
-=======
-
->>>>>>> 8de10993
+
             funding_guard_cfg.get("buffer_sec", legacy_close_buffer)
         )
         # --- Order price offset percentage（デフォルト 0.0005 = 0.05 %）
@@ -557,10 +551,7 @@
 
         _logger = getattr(self, "logger", logging.getLogger(__name__))
         try:
-<<<<<<< HEAD
-=======
-
->>>>>>> 8de10993
+
             _config = getattr(self, "config", {}) or {}
 
             def _fallback(key: str, attr_name: str | None = None) -> Any:
@@ -590,29 +581,20 @@
             _thr = _fallback("threshold", "threshold")
             _pct = _fallback("threshold_pct", "threshold_pct")
             _spr = _fallback("spread_threshold", "spread_threshold")
-<<<<<<< HEAD
-=======
-
->>>>>>> 8de10993
+
             _mid = locals().get("mid", locals().get("mid_px", getattr(self, "mid", None)))
             _fair = locals().get("fair", locals().get("fair_px", getattr(self, "fair", None)))
             _diff = None if (_mid is None or _fair is None) else (_mid - _fair)
             _logger.debug(
                 "DECISION_SNAPSHOT mid=%s fair=%s diff=%s | thr=%.6f spr=%.6f pct=%.6f",
-<<<<<<< HEAD
-=======
-
->>>>>>> 8de10993
+
                 _fmt_optional(_mid),
                 _fmt_optional(_fair),
                 _fmt_optional(_diff),
                 _to_float(_thr),
                 _to_float(_spr),
                 _to_float(_pct),
-<<<<<<< HEAD
-=======
-
->>>>>>> 8de10993
+
             )
         except Exception as _e:
             _logger.debug("DECISION_SNAPSHOT_UNAVAILABLE reason=%r", _e)

--- conflicted
+++ resolved
@@ -465,12 +465,10 @@
         self._start_day = datetime.now(timezone.utc).date()
         self.enabled = True
 
-<<<<<<< HEAD
         # 役割: クラス内で必ず使えるロガーを確保（self.log/self.logger が無い環境向けの保険）
         self.log = logging.getLogger(__name__)
 
-=======
->>>>>>> 5c07b3fc
+
         # 役割: 起動時に一度だけ、現在の重要設定とパッチ状態を INFO ログへ出す（更新コードで起動したかを即判定）
         _logger = getattr(self, "log", None) or getattr(self, "logger", None)
         if _logger:

# src/bots/pfpl/strategy.py
from __future__ import annotations

import asyncio
import hmac
import hashlib
import json
import logging
import os
import time
from datetime import datetime, timezone  # ← 追加
from decimal import Decimal, ROUND_DOWN, InvalidOperation
from pathlib import Path
from typing import Any, cast

import anyio
from hl_core.config import load_settings
from hl_core.utils.logger import setup_logger, get_logger
# 既存 import 群の最後あたりに追加
from hyperliquid.exchange import Exchange

# 目的: 取引API(hl_core.api)のログレベルをDEBUGに上げ、注文送信の詳細ログを必ず出す
logging.getLogger("hl_core.api").setLevel(logging.DEBUG)

try:  # pragma: no cover - PyYAML may be absent in the test environment
    import yaml  # type: ignore
except ImportError as exc:  # noqa: F401 - surface missing PyYAML explicitly
    raise RuntimeError(
        "PyYAML が見つかりません。pfpl ボットの設定ファイルを読み込むには "
        "`pip install pyyaml` などで PyYAML をインストールしてください。"
    ) from exc

try:  # pragma: no cover - eth_account is optional for tests
    from eth_account.account import Account  # type: ignore
except Exception:  # noqa: F401 - fallback when eth_account isn't installed

    class Account:  # type: ignore
        @staticmethod
        def from_key(key: str):
            class _Wallet:
                def __init__(self, key: str) -> None:
                    self.key = key

            return _Wallet(key)


logger = get_logger(__name__)

<<<<<<< HEAD

# 役割: この関数は PFPL 戦略ロガーの親への伝播を止め、二重ログ（runner.log / pfpl.log など）を防ぎます
def _lock_strategy_logger_to_self(logger: logging.Logger) -> None:
    """戦略ロガーのログが親ロガーへ伝播しないようにする（重複出力の抑止）。"""

    logger.propagate = False


# 役割: ロガー生成直後に伝播を停止する
_lock_strategy_logger_to_self(logger)
=======
# ロガーの伝播を止め、strategy.log 以外（pfpl.log / runner.log）への重複出力を防ぐ
logger.propagate = False

>>>>>>> 9e5deef9


def _maybe_enable_test_propagation() -> None:
    if os.getenv("PYTEST_CURRENT_TEST"):
        # pytest では caplog が root ロガーをフックするため、伝播を許可して
        # 既存のテストでログを捕捉できるようにする
        logger.propagate = True


class PFPLStrategy:
    """Price-Fair-Price-Lag bot"""

    # 何をする関数か:
    # - mid と fair の乖離（絶対値/率）を計算
    # - threshold / threshold_pct / spread_threshold の合否を判定
    # - cooldown / 最大ポジション / 最小発注額 / funding guard の合否を判定
    # - 上記の内訳を1行の DEBUG ログに要約出力（発注はしない）
    # - 後段の判定/発注で再利用できる dict を返す
    def _debug_evaluate_signal(
        self,
        *,
        mid_px: float,
        fair_px: float,
        order_usd: float,
        pos_usd: float,
        last_order_ts: float | None,
        funding_blocked: bool,
    ) -> dict:
        _maybe_enable_test_propagation()
        logger = getattr(self, "logger", None) or getattr(self, "log", None) or logging.getLogger(__name__)
        now = time.time()

        diff_abs = mid_px - fair_px
        diff_pct = (diff_abs / fair_px) if fair_px else 0.0

        thr_abs = getattr(self, "threshold", 0.0)
        thr_pct = getattr(self, "threshold_pct", 0.0)
        spread_thr = getattr(self, "spread_threshold", 0.0)
        cooldown = getattr(self, "cooldown_sec", 0.0)
        max_pos = getattr(self, "max_position_usd", float("inf"))
        min_usd = getattr(self, "min_usd", 0.0)

        cooldown_ok = (now - (last_order_ts or 0.0)) >= cooldown
        abs_ok = (abs(diff_abs) >= thr_abs) if thr_abs else False
        pct_ok = (abs(diff_pct) >= thr_pct) if thr_pct else False
        spread_ok = (abs(diff_abs) >= spread_thr) if spread_thr else True
        pos_ok = (abs(pos_usd) + order_usd) <= max_pos
        notional_ok = order_usd >= min_usd
        funding_ok = not funding_blocked

        # 方向の示唆（情報表示のみ）
        want_long = (diff_abs <= -thr_abs) or (diff_pct <= -thr_pct if thr_pct else False)
        want_short = (diff_abs >= thr_abs) or (diff_pct >= thr_pct if thr_pct else False)

        logger.debug(
            "decision mid=%.2f fair=%.2f d_abs=%+.4f d_pct=%+.5f | "
            "abs>=%.4f:%s pct>=%.5f:%s spread>=%.4f:%s | "
            "cooldown_ok=%s pos_ok=%s notional_ok=%s funding_ok=%s | "
            "long=%s short=%s",
            mid_px,
            fair_px,
            diff_abs,
            diff_pct,
            thr_abs,
            abs_ok,
            thr_pct,
            pct_ok,
            spread_thr,
            spread_ok,
            cooldown_ok,
            pos_ok,
            notional_ok,
            funding_ok,
            want_long,
            want_short,
        )

        return {
            "diff_abs": diff_abs,
            "diff_pct": diff_pct,
            "abs_ok": abs_ok,
            "pct_ok": pct_ok,
            "spread_ok": spread_ok,
            "cooldown_ok": cooldown_ok,
            "pos_ok": pos_ok,
            "notional_ok": notional_ok,
            "funding_ok": funding_ok,
            "want_long": want_long,
            "want_short": want_short,
            "ts": now,
        }

    # ← シグネチャはそのまま
    _LOGGER_INITIALISED = False
    _FILE_HANDLERS: set[str] = set()

    def __init__(
        self, *, config: dict[str, Any], semaphore: asyncio.Semaphore | None = None
    ):
        _maybe_enable_test_propagation()
        if not PFPLStrategy._LOGGER_INITIALISED:
            setup_logger(bot_name="pfpl")
            PFPLStrategy._LOGGER_INITIALISED = True
        # ── ① YAML と CLI のマージ ───────────────────────
        yml_path = Path(__file__).with_name("config.yaml")
        yaml_conf: dict[str, Any] = {}
        if yml_path.exists():
            with yml_path.open(encoding="utf-8") as f:
                raw_conf = f.read()
            yaml_conf = yaml.safe_load(raw_conf) or {}
        self.config = {**config, **yaml_conf}
        # --- Funding 直前クローズ用バッファ秒数（デフォルト 120）
        self.funding_close_buffer_secs: int = int(
            getattr(self, "cfg", getattr(self, "config", {})).get(
                "funding_close_buffer_secs", 120
            )
        )
        # --- Order price offset percentage（デフォルト 0.0005 = 0.05 %）
        self.eps_pct: float = float(self.config.get("eps_pct", 0.0005))

        # ── ② 通貨ペア・Semaphore 初期化 ─────────────────
        self.symbol: str = self.config.get("target_symbol", "ETH-PERP")
        sym_parts = self.symbol.split("-", 1)
        self.base_coin: str = sym_parts[0] if sym_parts else self.symbol

        max_ops = int(self.config.get("max_order_per_sec", 3))  # 1 秒あたり発注上限
        self.sem: asyncio.Semaphore = semaphore or asyncio.Semaphore(max_ops)

        # 以降 (env 読み込み・SDK 初期化 …) は従来コードを続ける
        # ------------------------------------------------------------------

        # ── 環境変数キー ────────────────────────────────
        settings = load_settings()

        def _first_nonempty(*values: Any) -> str | None:
            for value in values:
                if value is None:
                    continue
                if not isinstance(value, str):
                    candidate = str(value)
                else:
                    candidate = value
                candidate = candidate.strip()
                if candidate:
                    return candidate
            return None

        account = _first_nonempty(
            self.config.get("account_address"),
            settings.account_address,
            os.getenv("HL_ACCOUNT_ADDRESS"),
            os.getenv("HL_ACCOUNT_ADDR"),
        )
        secret = _first_nonempty(
            self.config.get("private_key"),
            settings.private_key,
            os.getenv("HL_PRIVATE_KEY"),
            os.getenv("HL_API_SECRET"),
        )

        missing_parts: list[str] = []
        if not account:
            missing_parts.append(
                "account address (set HL_ACCOUNT_ADDRESS or legacy HL_ACCOUNT_ADDR)"
            )
        if not secret:
            missing_parts.append(
                "private key (set HL_PRIVATE_KEY or legacy HL_API_SECRET)"
            )
        if missing_parts:
            raise ValueError(
                "Missing Hyperliquid credentials: " + "; ".join(missing_parts)
            )

        account = cast(str, account)
        secret = cast(str, secret)
        self.account: str = account
        self.secret: str = secret

        # ── Hyperliquid SDK 初期化 ──────────────────────
        self.wallet = Account.from_key(self.secret)
        base_url = (
            "https://api.hyperliquid-testnet.xyz"
            if self.config.get("testnet")
            else "https://api.hyperliquid.xyz"
        )
        self.exchange = Exchange(
            self.wallet,
            base_url,
            account_address=self.account,
        )

        # ── meta 情報から tick / min_usd 決定 ───────────
        meta = self.exchange.info.meta()

        # min_usd
        if min_usd_cfg := self.config.get("min_usd"):
            self.min_usd = Decimal(str(min_usd_cfg))
            logger.info("min_usd override from config: USD %.2f", self.min_usd)
        else:
            min_usd_map: dict[str, str] = meta.get("minSizeUsd", {})
            min_usd_raw = min_usd_map.get(self.base_coin)
            if min_usd_raw is not None:
                self.min_usd = Decimal(str(min_usd_raw))
                logger.info(
                    "min_usd from meta for %s: USD %.2f", self.base_coin, self.min_usd
                )
            else:
                self.min_usd = Decimal("1")
                logger.warning(
                    "minSizeUsd missing for %s ➜ fallback USD 1", self.base_coin
                )

        # tick
        uni_entry = next(u for u in meta["universe"] if u["name"] == self.base_coin)
        tick_raw = uni_entry.get("pxTick") or uni_entry.get("pxTickSize", "0.01")
        self.tick = Decimal(str(tick_raw))
        logger.info("pxTick for %s: %s", self.base_coin, self.tick)

        qty_tick_val: Decimal | None = None
        qty_tick_raw = uni_entry.get("qtyTick")
        if qty_tick_raw is not None:
            try:
                qty_tick_val = Decimal(str(qty_tick_raw))
            except Exception:  # pragma: no cover - defensive parsing
                qty_tick_val = None
        if qty_tick_val is None:
            sz_decimals = uni_entry.get("szDecimals")
            try:
                if sz_decimals is not None:
                    qty_tick_val = Decimal("1").scaleb(-int(sz_decimals))
            except Exception:  # pragma: no cover - defensive parsing
                qty_tick_val = None
        if qty_tick_val is None or qty_tick_val <= 0:
            self.qty_tick = Decimal("0.0001")
            logger.warning(
                "qtyTick missing for %s ➜ fallback %s",
                self.base_coin,
                self.qty_tick,
            )
        else:
            self.qty_tick = qty_tick_val
            logger.info("qtyTick for %s: %s", self.base_coin, self.qty_tick)

        # ── Bot パラメータ ──────────────────────────────
        self.cooldown = float(self.config.get("cooldown_sec", 1.0))
        self.order_usd = Decimal(self.config.get("order_usd", 10))
        self.dry_run = bool(self.config.get("dry_run"))
        self.max_pos = Decimal(self.config.get("max_position_usd", 100))
        self.fair_feed = self.config.get("fair_feed", "indexPrices")
        self.max_daily_orders = int(self.config.get("max_daily_orders", 500))
        self._order_count = 0
        self._start_day = datetime.now(timezone.utc).date()
        self.enabled = True
        # ── フィード保持用 -------------------------------------------------
        self.mid: Decimal | None = None  # 板 Mid (@1)
        self.idx: Decimal | None = None  # indexPrices
        self.ora: Decimal | None = None  # oraclePrices
        self.fair: Decimal | None = None  # 平均した公正価格

        # ── 内部ステート ────────────────────────────────
        self.last_side: str | None = None
        self.last_ts: float = 0.0
        self.pos_usd = Decimal("0")
        self.position_refresh_interval = float(
            self.config.get("position_refresh_interval_sec", 5.0)
        )
        self._position_refresh_task: asyncio.Task | None = None
        # ★ Funding Guard 用
        self.next_funding_ts: float | None = None  # 直近 funding 予定の UNIX 秒
        self._funding_pause: bool = False  # True なら売買停止中
        # 非同期でポジション初期化
        try:
            loop = asyncio.get_running_loop()
        except RuntimeError:
            loop = None  # pytest 収集時など、イベントループが無い場合

        if loop is not None:
            loop.create_task(self._refresh_position())
            if self.position_refresh_interval > 0:
                self._position_refresh_task = loop.create_task(
                    self._position_refresh_loop()
                )

        # ─── ここから追加（ロガーをペアごとのファイルへも出力）────
        if self.symbol not in PFPLStrategy._FILE_HANDLERS:
            h = logging.FileHandler(f"strategy_{self.symbol}.log", encoding="utf-8")
            h.setFormatter(logging.Formatter("%(asctime)s %(levelname)s %(message)s"))
            logging.getLogger().addHandler(h)
            PFPLStrategy._FILE_HANDLERS.add(self.symbol)

        logger.info("PFPLStrategy initialised with %s", self.config)

    # ── src/bots/pfpl/strategy.py ──
    async def _refresh_position(self) -> None:
        """
        現在の建玉 USD を self.pos_usd に反映。
        perpPositions が無い口座でも落ちない。
        """
        try:
            state = self.exchange.info.user_state(self.account)

            # ―― 対象コインの perp 建玉を抽出（無い場合は None）
            perp_pos = next(
                (
                    p
                    for p in state.get("perpPositions", [])  # ← 🔑 get(..., [])
                    if p["position"]["coin"] == self.base_coin
                ),
                None,
            )

            usd = (
                Decimal(perp_pos["position"]["sz"])
                * Decimal(perp_pos["position"]["entryPx"])
                if perp_pos
                else Decimal("0")
            )
            self.pos_usd = usd
            logger.debug("pos_usd refreshed: %.2f", usd)
        except Exception as exc:  # ← ここで握りつぶす
            logger.warning("refresh_position failed: %s", exc)

    async def _position_refresh_loop(self) -> None:
        """Periodically refresh position to capture passive fills."""
        interval = self.position_refresh_interval
        if interval <= 0:
            return

        while True:
            await self._refresh_position()
            try:
                await anyio.sleep(interval)
            except asyncio.CancelledError:
                raise
            except Exception as exc:  # pragma: no cover - defensive
                logger.warning("position refresh sleep failed: %s", exc)
                await asyncio.sleep(max(interval, 1))

    # ② ────────────────────────────────────────────────────────────
    # ------------------------------------------------------------------ WS hook
    def on_message(self, msg: dict[str, Any]) -> None:
        ch = msg.get("channel")
        feed = self.fair_feed
        combined_feed = feed not in {"indexPrices", "oraclePrices"}
        uses_index = feed == "indexPrices" or combined_feed
        uses_oracle = feed == "oraclePrices" or combined_feed

        should_eval = False
        fair_inputs_changed = False

        if ch == "allMids":  # 板 mid 群
            mids = (msg.get("data") or {}).get("mids") or {}

            mid_key: str | None = None
            mid_raw = None
            for candidate in (self.base_coin, self.symbol):
                if candidate and candidate in mids:
                    mid_raw = mids[candidate]
                    mid_key = candidate
                    break

            if mid_raw is None:
                logger.debug(
                    "allMids: waiting for mid for %s (base=%s)",
                    self.symbol,
                    self.base_coin,
                )
                return

            try:
                new_mid = Decimal(str(mid_raw))
            except Exception as exc:  # pragma: no cover - defensive
                logger.warning(
                    "allMids: failed to parse mid %r for %s: %s",
                    mid_raw,
                    mid_key or self.symbol,
                    exc,
                )
                return

            if new_mid != self.mid:
                self.mid = new_mid
                logger.debug("allMids: mid[%s]=%s", mid_key, self.mid)
                should_eval = True
        elif ch == "indexPrices":  # インデックス価格
            prices = (msg.get("data") or {}).get("prices") or {}
            price_val = prices.get(self.base_coin)
            new_idx = Decimal(str(price_val)) if price_val is not None else None
            if new_idx != self.idx:
                self.idx = new_idx
                fair_inputs_changed = True
                if uses_index:
                    should_eval = True
        elif ch == "oraclePrices":  # オラクル価格
            prices = (msg.get("data") or {}).get("prices") or {}
            price_val = prices.get(self.base_coin)
            new_ora = Decimal(str(price_val)) if price_val is not None else None
            if new_ora != self.ora:
                self.ora = new_ora
                fair_inputs_changed = True
                if uses_oracle:
                    should_eval = True
        elif ch == "fundingInfo":
            data = msg.get("data", {})
            next_ts = data.get("nextFundingTime") if isinstance(data, dict) else None
            if next_ts is None and isinstance(data, dict):
                info = data.get(self.symbol)
                if isinstance(info, dict):
                    next_ts = info.get("nextFundingTime")
            if next_ts is None and isinstance(data, dict):
                base_info = data.get(self.base_coin)
                if isinstance(base_info, dict):
                    next_ts = base_info.get("nextFundingTime")
            if next_ts is not None:
                self.next_funding_ts = float(next_ts)
                logger.debug("fundingInfo: next @ %s", self.next_funding_ts)

        if fair_inputs_changed:
            self._update_fair()

        if should_eval and self.mid is not None and self.fair is not None:
            self.evaluate()

    def _update_fair(self) -> None:
        feed = self.fair_feed
        if feed == "indexPrices":
            self.fair = self.idx
        elif feed == "oraclePrices":
            self.fair = self.ora
        else:
            if self.idx is not None and self.ora is not None:
                self.fair = (self.idx + self.ora) / Decimal("2")
            else:
                self.fair = None

    # ---------------------------------------------------------------- evaluate

    # src/bots/pfpl/strategy.py
    # ------------------------------------------------------------------ Tick loop
    # ─────────────────────────────────────────────────────────────
    def evaluate(self) -> None:
        _maybe_enable_test_propagation()
        if not self._check_funding_window():
            return
        # ── fair / mid がまだ揃っていないなら何もしない ─────────
        if self.mid is None or self.fair is None:
            return
        now = time.time()
        # 0) --- Funding 直前クローズ判定 -----------------------------------
        if self._should_close_before_funding(now):
            asyncio.create_task(self._close_all_positions())
            return  # 今回の evaluate はここで終了

        # --- リスクガード ------------------
        if not self._check_limits():
            return
        # ① クールダウン判定
        if now - self.last_ts < self.cooldown:
            return

        # ② 最大建玉判定
        if abs(self.pos_usd) >= self.max_pos:
            return

        # ③ 必要データ取得
        mid = self.mid
        fair = self.fair
        if mid is None or fair is None:
            return  # データが揃っていない

        diff = fair - mid  # USD 差（符号付き）
        diff_pct = diff / mid * Decimal("100")  # 乖離率 %（符号付き）
        abs_diff = abs(diff)
        pct_diff = abs(diff_pct)

        # ④ 閾値判定
        th_abs = Decimal(str(self.config.get("threshold", "1.0")))  # USD
        th_pct = Decimal(str(self.config.get("threshold_pct", "0.05")))  # %
        mode = self.config.get("mode", "both")  # both / either

        logger.debug(
            "signal: diff=%+.6f diff_pct=%+.6f thr=%.6f thr_pct=%.6f pos_usd=%+.2f order_usd=%.2f dry_run=%s",
            diff,
            diff_pct,
            th_abs,
            th_pct,
            self.pos_usd,
            self.order_usd,
            self.dry_run,
        )

        if mode == "abs":
            if abs_diff < th_abs:
                return
        elif mode == "pct":
            if pct_diff < th_pct:
                return
        elif mode == "either":
            if abs_diff < th_abs and pct_diff < th_pct:
                return
        else:  # default = both
            if abs_diff < th_abs or pct_diff < th_pct:
                return

        # ⑤ 発注サイド決定
        side = "BUY" if fair > mid else "SELL"

        # ⑥ 連続同方向防止
        if side == self.last_side and now - self.last_ts < self.cooldown:
            return

        # ⑦ 発注サイズ計算
        raw_size = self.order_usd / mid
        try:
            size = raw_size.quantize(self.qty_tick, rounding=ROUND_DOWN)
        except InvalidOperation:
            logger.error(
                "quantize failed for raw size %s with qty_tick %s",
                raw_size,
                self.qty_tick,
            )
            return
        if size <= 0:
            logger.debug(
                "size %.6f quantized to zero with tick %s → skip",
                raw_size,
                self.qty_tick,
            )
            return
        if size * mid < self.min_usd:
            logger.debug(
                "size %.4f USD %.2f < min_usd %.2f → skip",
                size,
                size * mid,
                self.min_usd,
            )
            return

        # ⑧ 建玉超過チェック
        if (
            abs(self.pos_usd + (size * mid if side == "BUY" else -size * mid))
            > self.max_pos
        ):
            logger.debug("pos_limit %.2f USD 超過 → skip", self.max_pos)
            return

        # ⑨ 発注
        asyncio.create_task(self.place_order(side, float(size)))

    # ---------------------------------------------------------------- order

    async def place_order(
        self,
        side: str,
        size: float,
        *,
        order_type: str = "limit",
        limit_px: float | None = None,
        reduce_only: bool = False,
        time_in_force: str | None = None,
        **kwargs,
    ) -> None:
        """IOC で即時約定、失敗時リトライ付き"""
        is_buy = side == "BUY"
        mid_value = self.mid

        tif = time_in_force
        if "time_in_force" in kwargs and tif is None:
            tif = kwargs.pop("time_in_force")
        if "tif" in kwargs and tif is None:
            tif = kwargs.pop("tif")
        ioc_requested = kwargs.pop("ioc", None)

        order_type_payload: dict[str, Any]

        # --- eps_pct を適用した価格補正 -------------------------------
        if order_type == "limit":
            if limit_px is None:
                if mid_value is None:
                    logger.warning("mid price unavailable; skip order placement")
                    return
                limit_px = self._price_with_offset(float(mid_value), side)

            limit_body: dict[str, Any] = {}
            if tif is not None:
                limit_body["tif"] = tif
            else:
                use_ioc = True if ioc_requested is None else bool(ioc_requested)
                if use_ioc:
                    limit_body["tif"] = "Ioc"

            order_type_payload = {"limit": limit_body}
        elif order_type == "market":
            fallback_px = limit_px
            if fallback_px is None:
                if mid_value is not None:
                    try:
                        fallback_px = self._price_with_offset(float(mid_value), side)
                    except (TypeError, ValueError):  # pragma: no cover - defensive
                        fallback_px = None
                if fallback_px is None:
                    logger.warning(
                        "market order requested but no price reference available; skip"
                    )
                    return
                logger.debug("market order fallback limit_px=%s", fallback_px)
            order_type_payload = {"market": {}}
            limit_px = fallback_px
        else:
            logger.error("unsupported order_type=%s", order_type)
            return

        try:
            size_dec = Decimal(str(size)).quantize(self.qty_tick, rounding=ROUND_DOWN)
        except InvalidOperation:
            logger.error(
                "place_order: quantize failed for size %s with qty_tick %s",
                size,
                self.qty_tick,
            )
            return
        if size_dec <= 0:
            logger.debug(
                "place_order: size %s → %s after quantize %s → skip",
                size,
                size_dec,
                self.qty_tick,
            )
            return

        order_kwargs: dict[str, Any] = {
            "coin": self.base_coin,
            "is_buy": is_buy,
            "sz": float(size_dec),
            "order_type": order_type_payload,
            "reduce_only": reduce_only,
            **kwargs,
        }
        if limit_px is not None:
            order_kwargs["limit_px"] = limit_px

        # ── Dry-run ───────────────────
        if self.dry_run:
            logger.info("[DRY-RUN] %s %.4f %s", side, size, self.symbol)
            logger.info("[DRY-RUN] payload=%s", order_kwargs)
            self.last_ts = time.time()
            self.last_side = side
            return
        # ──────────────────────────────

        async with self.sem:  # 1 秒あたり発注制御
            MAX_RETRY = 3
            order_fn = getattr(self.exchange, "order", None)
            if not callable(order_fn):
                raise AttributeError("exchange.order is not callable")
            for attempt in range(1, MAX_RETRY + 1):
                try:
                    logger.info(
                        "ORDER_SIGNAL symbol=%s side=%s qty=%s price=%s extra=%s",
                        locals().get("symbol"),
                        locals().get("side"),
                        locals().get("qty", locals().get("size")),
                        locals().get("price"),
                        {"mid": locals().get("mid"), "reason": locals().get("reason")},
                    )
                    resp = await asyncio.to_thread(order_fn, **order_kwargs)
                    logger.info("ORDER OK %s try=%d → %s", self.symbol, attempt, resp)
                    self._order_count += 1
                    self.last_ts = time.time()
                    self.last_side = side
                    asyncio.create_task(self._refresh_position())
                    break
                except Exception as exc:
                    logger.error(
                        "ORDER FAIL %s try=%d/%d: %s",
                        self.symbol,
                        attempt,
                        MAX_RETRY,
                        exc,
                    )
                    if attempt == MAX_RETRY:
                        logger.error(
                            "GIVE-UP %s after %d retries", self.symbol, MAX_RETRY
                        )
                    else:
                        await anyio.sleep(0.5)

    def _sign(self, payload: dict[str, Any]) -> str:
        """API Wallet Secret で HMAC-SHA256 署名（例）"""
        msg = json.dumps(payload, separators=(",", ":")).encode()
        return hmac.new(self.secret.encode(), msg, hashlib.sha256).hexdigest()

    # ------------------------------------------------------------------ limits
    def _check_limits(self) -> bool:
        """日次の発注数と建玉制限を超えていないか確認"""
        today = datetime.now(timezone.utc).date()
        if today != self._start_day:  # 日付が変わったらリセット
            self._start_day = today
            self._order_count = 0

        if self._order_count >= self.max_daily_orders:
            logger.warning("daily order-limit reached → trading disabled")
            return False

        if abs(self.pos_usd) >= self.max_pos:
            logger.warning("position limit %.2f USD reached", self.max_pos)
            return False

        return True

    def _check_funding_window(self) -> bool:
        """
        funding 直前・直後は True を返さず evaluate() を停止させる。
        - 5 分前 〜 2 分後 を「危険窓」とする
        """
        if self.next_funding_ts is None:
            return True  # fundingInfo 未取得なら通常運転

        now = time.time()
        before = 300  # 5 分前
        after = 120  # 2 分後

        in_window = self.next_funding_ts - before <= now <= self.next_funding_ts + after

        if in_window and not self._funding_pause:
            logger.info("⏳ Funding window ➜ 売買停止")
            self._funding_pause = True
        elif not in_window and self._funding_pause:
            logger.info("✅ Funding passed ➜ 売買再開")
            self._funding_pause = False

        return not in_window

    # ------------------------------------------------------------------
    # Funding‑close helper
    # ------------------------------------------------------------------
    def _should_close_before_funding(self, now_ts: float) -> bool:
        """Return True if we are within the configured buffer before funding."""
        next_ts = getattr(self, "next_funding_ts", None)
        if not next_ts:
            return False
        return now_ts > next_ts - self.funding_close_buffer_secs

    async def _close_all_positions(self) -> None:
        """Close every open position for this symbol."""
        try:
            state = self.exchange.info.user_state(self.account)
            coin = self.base_coin
            perp_pos = next(
                (
                    p
                    for p in state.get("perpPositions", [])
                    if p["position"]["coin"] == coin
                ),
                None,
            )
            if not perp_pos:
                return
            sz = Decimal(perp_pos["position"]["sz"])
            if sz == 0:
                return  # 持ち高なし
            close_side = "SELL" if sz > 0 else "BUY"
            fallback_px: float | None = None
            mid_snapshot = self.mid
            if mid_snapshot is not None:
                try:
                    fallback_px = self._price_with_offset(float(mid_snapshot), close_side)
                except (TypeError, ValueError):  # pragma: no cover - defensive
                    fallback_px = None
            if fallback_px is None:
                try:
                    entry_px = perp_pos["position"].get("entryPx")
                except Exception:  # pragma: no cover - defensive
                    entry_px = None
                if entry_px is not None:
                    try:
                        fallback_px = self._price_with_offset(float(entry_px), close_side)
                    except (TypeError, ValueError):  # pragma: no cover - defensive
                        fallback_px = None
            await self.place_order(
                side=close_side,
                size=float(abs(sz)),
                order_type="market",
                limit_px=fallback_px,
                reduce_only=True,
                comment="auto‑close‑before‑funding",
            )
            logger.info(
                "⚡ Funding close: %s %s @ %s (buffer %s s)",
                close_side,
                abs(sz),
                self.symbol,
                self.funding_close_buffer_secs,
            )
        except Exception as exc:
            logger.error("close_all_positions failed: %s", exc)

    # ------------------------------------------------------------------
    # Order-price helper
    # ------------------------------------------------------------------
    def _price_with_offset(self, base_px: float, side: str) -> float:
        """
        Shift `base_px` by eps_pct toward the favourable direction.

        BUY  → base_px * (1 - eps_pct)   (より安く買う)
        SELL → base_px * (1 + eps_pct)   (より高く売る)
        """
        if side.upper() == "BUY":
            return base_px * (1 - self.eps_pct)
        return base_px * (1 + self.eps_pct)


def log_order_decision(
    logger,
    symbol: str,
    side: str,
    qty: float,
    price: float | None,
    reason: str,
    will_send: bool,
) -> None:
    """この関数がすること: 発注する/しない の判定結果と理由を1行でログに残す。送るならINFO、送らないならDEBUG。"""
    level = logging.INFO if will_send else logging.DEBUG
    logger.log(
        level,
        "order_decision symbol=%s side=%s qty=%s price=%s will_send=%s reason=%s",
        symbol,
        side,
        qty,
        price,
        will_send,
        reason,
    )<|MERGE_RESOLUTION|>--- conflicted
+++ resolved
@@ -46,22 +46,13 @@
 
 logger = get_logger(__name__)
 
-<<<<<<< HEAD
+
 
 # 役割: この関数は PFPL 戦略ロガーの親への伝播を止め、二重ログ（runner.log / pfpl.log など）を防ぎます
 def _lock_strategy_logger_to_self(logger: logging.Logger) -> None:
     """戦略ロガーのログが親ロガーへ伝播しないようにする（重複出力の抑止）。"""
 
     logger.propagate = False
-
-
-# 役割: ロガー生成直後に伝播を停止する
-_lock_strategy_logger_to_self(logger)
-=======
-# ロガーの伝播を止め、strategy.log 以外（pfpl.log / runner.log）への重複出力を防ぐ
-logger.propagate = False
-
->>>>>>> 9e5deef9
 
 
 def _maybe_enable_test_propagation() -> None:

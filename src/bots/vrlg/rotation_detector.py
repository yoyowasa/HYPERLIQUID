from __future__ import annotations

import math
import time
from collections import deque
from dataclasses import dataclass
from typing import Deque, Optional, Tuple

from hl_core.utils.logger import get_logger

logger = get_logger("VRLG.rotation")


@dataclass
class RotationEstimation:
    """〔このデータクラスがすること〕
    直近の推定結果と品質指標をひとまとめに保持します。
    """

    period_s: Optional[float]
    score: float
    n_boundary: int
    n_off: int
    p_dob: Optional[float]
    p_spread: Optional[float]
    ts: float


def _pearson_corr(a: list[float], b: list[float]) -> float:
    """〔この関数がすること〕
    a,b（同長）のピアソン相関を計算します。分散ゼロのときは 0 を返します。
    """

    n = len(a)
    if n == 0 or n != len(b):
        return 0.0
    ma = sum(a) / n
    mb = sum(b) / n
    va = sum((x - ma) ** 2 for x in a)
    vb = sum((y - mb) ** 2 for y in b)
    if va <= 0.0 or vb <= 0.0:
        return 0.0
    cov = sum((a[i] - ma) * (b[i] - mb) for i in range(n))
    return cov / math.sqrt(va * vb)


def _normal_sf(x: float) -> float:
    """〔この関数がすること〕
    標準正規分布の片側上側確率（survival function）を返します。
    p = 1 - Phi(x) ≒ 0.5 * erfc(x / sqrt(2))
    """

    return 0.5 * math.erfc(x / math.sqrt(2.0))


def _welch_t_onesided(mean_a: float, var_a: float, n_a: int,
                      mean_b: float, var_b: float, n_b: int,
                      alt: str) -> float:
    """〔この関数がすること〕
    Welch の t を正規近似で片側検定します（SciPy 非依存の軽量近似）。
    alt: "a<b" のとき H1: mean_a < mean_b（左側）、"a>b" のとき H1: mean_a > mean_b（右側）
    戻り値: 片側 p 値（小さいほど有意）
    """

    if n_a <= 1 or n_b <= 1:
        return 1.0
    var_a = max(var_a, 1e-12)
    var_b = max(var_b, 1e-12)
    se = math.sqrt(var_a / n_a + var_b / n_b)
    if se <= 0.0:
        return 1.0
    t = (mean_a - mean_b) / se
    if alt == "a<b":
        return 1.0 - (0.5 * math.erfc(t / math.sqrt(2.0)))
    else:
        return _normal_sf(t)


class RotationDetector:
    """〔このクラスがすること〕
    直近 T_roll 秒の DoB / Spread を保持し、自己相関で周期 R* を推定。
    位相ゲート（z）近傍で「DoB が薄い」「Spread が広い」が十分に再現される
    （p 値がしきい値未満 & サンプル閾以上）とき is_active() を True にします。
    """

    def __init__(self, cfg) -> None:
<<<<<<< HEAD
        """〔このメソッドがすること〕
        パラメータ（T_roll, z, 期間レンジ, p値しきい値, 必要サンプル数）を設定から読み込みます。
        """

        sig = getattr(cfg, "signal", {})
        self.T_roll: float = float(getattr(sig, "T_roll", 30.0))
        self.z: float = float(getattr(sig, "z", 0.6))
        self.period_min_s = float(getattr(sig, "period_min_s", 0.8))
        self.period_max_s = float(getattr(sig, "period_max_s", 5.0))
        self.p_thresh = float(getattr(sig, "p_thresh", 0.01))
        self.min_boundary_samples = int(getattr(sig, "min_boundary_samples", 200))
        self.min_off_samples = int(getattr(sig, "min_off_samples", 50))

        self._dt: float = 0.1
        self._dob: Deque[float] = deque(maxlen=int(self.T_roll / self._dt) + 8)
        self._spr: Deque[float] = deque(maxlen=int(self.T_roll / self._dt) + 8)
        self._tim: Deque[float] = deque(maxlen=int(self.T_roll / self._dt) + 8)

=======
        """〔このメソッドがすること〕 設定からウィンドウ長やしきい値を読み込み、バッファを初期化します。"""
        # 設定（存在しない場合に備え安全に既定値）
        self.window_s = float(getattr(getattr(cfg, "signal", {}), "T_roll", 30.0))
        self.dt = 0.1  # 100ms 特徴量クロック想定
        # 〔この行がすること〕 周期レンジ / p値しきい値 / 必要サンプル数を設定から読み取る（既定値は従来通り）
        self.period_min_s = float(getattr(getattr(cfg, "signal", {}), "period_min_s", 0.8))
        self.period_max_s = float(getattr(getattr(cfg, "signal", {}), "period_max_s", 5.0))
        self.p_thresh = float(getattr(getattr(cfg, "signal", {}), "p_thresh", 0.01))
        self.min_boundary_samples = int(getattr(getattr(cfg, "signal", {}), "min_boundary_samples", 200))
        self.min_off_samples = int(getattr(getattr(cfg, "signal", {}), "min_off_samples", 50))
        # 位相ウィンドウ幅（半幅の比。物理的に意味が保てるよう [0.01, 0.45] にクランプ）
        z = getattr(getattr(cfg, "signal", {}), "z", 0.6)
        self.phase_halfwidth = min(max(float(z), 0.01), 0.45)

        # ローリングバッファ
        maxlen = int(self.window_s / self.dt) + 4
        self.ts: Deque[float] = deque(maxlen=maxlen)
        self.dob: Deque[float] = deque(maxlen=maxlen)
        self.spr: Deque[float] = deque(maxlen=maxlen)

        # 推定結果
>>>>>>> 698e6c5e
        self._period_s: Optional[float] = None
        self._active: bool = False
        self._score: float = 0.0
        self._p_dob: Optional[float] = None
        self._p_spr: Optional[float] = None
        self._n_on: int = 0
        self._n_off: int = 0
        self._last_est = RotationEstimation(None, 0.0, 0, 0, None, None, time.time())

    def update(self, t: float, dob: float, spread_ticks: float) -> None:
        """〔このメソッドがすること〕
        新しい観測（時刻・DoB・Spread）を保持し、必要なら R* と品質を再推定します。
        """

        self._tim.append(float(t))
        self._dob.append(float(dob))
        self._spr.append(float(spread_ticks))

        if len(self._tim) < max(20, int(self.period_max_s / self._dt) + 5):
            self._set_inactive("insufficient data")
            return

        self._estimate_period_and_quality()

    def is_active(self) -> bool:
        """〔このメソッドがすること〕 構造が有意に観測できている（稼働可能）かを返します。"""

        return bool(self._active)

    def current_period(self) -> Optional[float]:
        """〔このメソッドがすること〕 推定した周期 R*（秒）を返します（未確定なら None）。"""

        return self._period_s

    def current_phase(self, t: float) -> float:
        """〔このメソッドがすること〕 与えた時刻 t に対する位相（0..1）を返します。"""

        p = self._period_s or 1.0
        if p <= 0.0:
            p = 1.0
        ph = (float(t) % p) / p
        if ph >= 1.0:
            ph -= 1.0
        if ph < 0.0:
            ph += 1.0
        return ph

    def last_estimation(self) -> RotationEstimation:
        """〔このメソッドがすること〕 直近の推定結果と品質指標を返します。"""

        return self._last_est

    def _estimate_period_and_quality(self) -> None:
        """〔このメソッドがすること〕
        候補周期レンジで自己相関スコアを評価し、最良の R* を選びます。
        その R* に基づいて位相ゲート境界/非境界での DoB/Spread の差を検定し、active を更新します。
        """

        dob = list(self._dob)
        spr = list(self._spr)
        tim = list(self._tim)
        n = len(tim)
        if n < 5:
            self._set_inactive("insufficient data")
            return

        Lmin = max(1, int(round(self.period_min_s / self._dt)))
        Lmax = max(Lmin + 1, int(round(self.period_max_s / self._dt)))
        best_score = -1.0
        best_L = None

        for L in range(Lmin, min(Lmax, n - 2)):
            a_dob = dob[:-L]
            b_dob = dob[L:]
            a_spr = spr[:-L]
            b_spr = spr[L:]
            if len(a_dob) < 5 or len(a_spr) < 5:
                continue
            r_d = abs(_pearson_corr(a_dob, b_dob))
            r_s = abs(_pearson_corr(a_spr, b_spr))
            score = 0.5 * (r_d + r_s)
            if score > best_score:
                best_score = score
                best_L = L

        if best_L is None:
            self._set_inactive("no lag chosen")
            return

        R = best_L * self._dt
        self._period_s = R
        self._score = float(best_score)

        z = max(0.01, min(self.z, 0.45))
        on_dob, off_dob = [], []
        on_spr, off_spr = [], []
        for i in range(n):
            ph = (tim[i] % R) / R
            boundary = (ph < z) or (ph > 1.0 - z)
            if boundary:
                on_dob.append(dob[i])
                on_spr.append(spr[i])
            else:
                off_dob.append(dob[i])
                off_spr.append(spr[i])

        n_on = len(on_dob)
        n_off = len(off_dob)
        self._n_on, self._n_off = n_on, n_off

        if n_on < self.min_boundary_samples or n_off < self.min_off_samples:
            self._p_dob = None
            self._p_spr = None
            self._set_inactive("insufficient samples")
            return

<<<<<<< HEAD
        def _mean_var(xs: list[float]) -> Tuple[float, float]:
            if not xs:
                return 0.0, 0.0
            m = sum(xs) / len(xs)
            v = sum((x - m) ** 2 for x in xs) / max(1, len(xs) - 1)
            return m, v

        m_on_d, v_on_d = _mean_var(on_dob)
        m_off_d, v_off_d = _mean_var(off_dob)
        m_on_s, v_on_s = _mean_var(on_spr)
        m_off_s, v_off_s = _mean_var(off_spr)

        p_d = _welch_t_onesided(m_on_d, v_on_d, n_on, m_off_d, v_off_d, n_off, alt="a<b")
        p_s = _welch_t_onesided(m_on_s, v_on_s, n_on, m_off_s, v_off_s, n_off, alt="a>b")
        self._p_dob = float(p_d)
        self._p_spr = float(p_s)

        self._active = (p_d < self.p_thresh) and (p_s < self.p_thresh)

        self._last_est = RotationEstimation(
            period_s=self._period_s,
            score=self._score,
            n_boundary=n_on,
            n_off=n_off,
            p_dob=self._p_dob,
            p_spread=self._p_spr,
            ts=time.time(),
=======
        period_s = lag_best * self.dt

        # 2) 位相境界の統計（DoB: 境界で小さい / Spread: 境界で大きい）
        phases = [((grid[i] % period_s) / period_s) for i in range(len(grid))]
        hw = self.phase_halfwidth
        boundary_idx = [i for i, ph in enumerate(phases) if (ph < hw or ph > 1.0 - hw)]
        off_idx = [i for i, ph in enumerate(phases) if (hw <= ph <= 1.0 - hw)]

        n_on = len(boundary_idx)
        n_off = len(off_idx)
        p_dob = None
        p_spr = None
        active = False

        if n_on >= self.min_boundary_samples and n_off >= self.min_off_samples:
            dob_on = [xs_dob[i] for i in boundary_idx]
            dob_off = [xs_dob[i] for i in off_idx]
            spr_on = [xs_spr[i] for i in boundary_idx]
            spr_off = [xs_spr[i] for i in off_idx]

            p_dob = self._one_sided_p_less(dob_on, dob_off)    # on < off で小さければ良い
            p_spr = self._one_sided_p_greater(spr_on, spr_off) # on > off で小さければ良い
            active = (
                p_dob is not None
                and p_spr is not None
                and p_dob <= self.p_thresh
                and p_spr <= self.p_thresh
            )

        self._period_s = period_s
        self._active = bool(active)
        self._last_est = PeriodEstimation(period_s, float(score_best), p_dob, p_spr, n_on, self._active)

    def _make_grid(self):
        """〔このメソッドがすること〕
        時刻・DoB・Spread を 100ms 間隔の等間隔グリッドに再配置し、欠損は前値保持で補完します。
        """
        t_end = self.ts[-1]
        steps = int(self.window_s / self.dt)
        t0 = t_end - steps * self.dt
        grid = [t0 + i * self.dt for i in range(steps)]

        xs_dob = [float("nan")] * steps
        xs_spr = [float("nan")] * steps

        # 直近観測を同じビンに入れる（上書き）
        for ti, di, si in zip(self.ts, self.dob, self.spr):
            idx = int(round((ti - t0) / self.dt))
            if 0 <= idx < steps:
                xs_dob[idx] = di
                xs_spr[idx] = si

        # 前値保持で NaN を埋める（先頭は最初の有限値で埋め）
        def ffill(arr: list[float]) -> None:
            last = None
            # 先頭探し
            for v in arr:
                if not math.isnan(v):
                    last = v
                    break
            if last is None:
                # 全部空なら 0 扱い
                for i in range(len(arr)):
                    arr[i] = 0.0
                return
            # 前値保持
            for i in range(len(arr)):
                if math.isnan(arr[i]):
                    arr[i] = last
                else:
                    last = arr[i]

        ffill(xs_dob)
        ffill(xs_spr)
        return grid, xs_dob, xs_spr

    def _acf(self, x: list[float], lag: int) -> float:
        """〔このメソッドがすること〕 ラグ lag の自己相関係数（ピアソン）を近似計算します。"""
        n = len(x)
        if lag <= 0 or lag >= n:
            return 0.0
        # 中心化
        mu = sum(x) / n
        xv = [xi - mu for xi in x]
        num = 0.0
        den1 = 0.0
        den2 = 0.0
        for i in range(lag, n):
            a = xv[i]
            b = xv[i - lag]
            num += a * b
            den1 += a * a
            den2 += b * b
        den = math.sqrt(den1 * den2) if den1 > 0 and den2 > 0 else 0.0
        return (num / den) if den > 0 else 0.0

    def _one_sided_p_less(self, a_on: list[float], a_off: list[float]) -> Optional[float]:
        """〔このメソッドがすること〕
        片側検定（on < off）を正規近似で行い、p 値を返します（失敗時 None）。
        """
        return self._ztest_one_sided(
            mean_a=sum(a_on) / len(a_on),
            var_a=self._variance(a_on),
            n_a=len(a_on),
            mean_b=sum(a_off) / len(a_off),
            var_b=self._variance(a_off),
            n_b=len(a_off),
            direction="less",
>>>>>>> 698e6c5e
        )

    def _set_inactive(self, reason: str) -> None:
        """〔このメソッドがすること〕 active を False にし、推定結果を更新します（内部用）。"""

        self._active = False
        self._last_est = RotationEstimation(
            period_s=self._period_s,
            score=self._score,
            n_boundary=self._n_on,
            n_off=self._n_off,
            p_dob=self._p_dob,
            p_spread=self._p_spr,
            ts=time.time(),
        )
        logger.debug("rotation inactive: %s", reason)<|MERGE_RESOLUTION|>--- conflicted
+++ resolved
@@ -84,7 +84,7 @@
     """
 
     def __init__(self, cfg) -> None:
-<<<<<<< HEAD
+
         """〔このメソッドがすること〕
         パラメータ（T_roll, z, 期間レンジ, p値しきい値, 必要サンプル数）を設定から読み込みます。
         """
@@ -103,29 +103,7 @@
         self._spr: Deque[float] = deque(maxlen=int(self.T_roll / self._dt) + 8)
         self._tim: Deque[float] = deque(maxlen=int(self.T_roll / self._dt) + 8)
 
-=======
-        """〔このメソッドがすること〕 設定からウィンドウ長やしきい値を読み込み、バッファを初期化します。"""
-        # 設定（存在しない場合に備え安全に既定値）
-        self.window_s = float(getattr(getattr(cfg, "signal", {}), "T_roll", 30.0))
-        self.dt = 0.1  # 100ms 特徴量クロック想定
-        # 〔この行がすること〕 周期レンジ / p値しきい値 / 必要サンプル数を設定から読み取る（既定値は従来通り）
-        self.period_min_s = float(getattr(getattr(cfg, "signal", {}), "period_min_s", 0.8))
-        self.period_max_s = float(getattr(getattr(cfg, "signal", {}), "period_max_s", 5.0))
-        self.p_thresh = float(getattr(getattr(cfg, "signal", {}), "p_thresh", 0.01))
-        self.min_boundary_samples = int(getattr(getattr(cfg, "signal", {}), "min_boundary_samples", 200))
-        self.min_off_samples = int(getattr(getattr(cfg, "signal", {}), "min_off_samples", 50))
-        # 位相ウィンドウ幅（半幅の比。物理的に意味が保てるよう [0.01, 0.45] にクランプ）
-        z = getattr(getattr(cfg, "signal", {}), "z", 0.6)
-        self.phase_halfwidth = min(max(float(z), 0.01), 0.45)
-
-        # ローリングバッファ
-        maxlen = int(self.window_s / self.dt) + 4
-        self.ts: Deque[float] = deque(maxlen=maxlen)
-        self.dob: Deque[float] = deque(maxlen=maxlen)
-        self.spr: Deque[float] = deque(maxlen=maxlen)
-
-        # 推定結果
->>>>>>> 698e6c5e
+
         self._period_s: Optional[float] = None
         self._active: bool = False
         self._score: float = 0.0
@@ -242,7 +220,7 @@
             self._set_inactive("insufficient samples")
             return
 
-<<<<<<< HEAD
+
         def _mean_var(xs: list[float]) -> Tuple[float, float]:
             if not xs:
                 return 0.0, 0.0
@@ -270,116 +248,7 @@
             p_dob=self._p_dob,
             p_spread=self._p_spr,
             ts=time.time(),
-=======
-        period_s = lag_best * self.dt
-
-        # 2) 位相境界の統計（DoB: 境界で小さい / Spread: 境界で大きい）
-        phases = [((grid[i] % period_s) / period_s) for i in range(len(grid))]
-        hw = self.phase_halfwidth
-        boundary_idx = [i for i, ph in enumerate(phases) if (ph < hw or ph > 1.0 - hw)]
-        off_idx = [i for i, ph in enumerate(phases) if (hw <= ph <= 1.0 - hw)]
-
-        n_on = len(boundary_idx)
-        n_off = len(off_idx)
-        p_dob = None
-        p_spr = None
-        active = False
-
-        if n_on >= self.min_boundary_samples and n_off >= self.min_off_samples:
-            dob_on = [xs_dob[i] for i in boundary_idx]
-            dob_off = [xs_dob[i] for i in off_idx]
-            spr_on = [xs_spr[i] for i in boundary_idx]
-            spr_off = [xs_spr[i] for i in off_idx]
-
-            p_dob = self._one_sided_p_less(dob_on, dob_off)    # on < off で小さければ良い
-            p_spr = self._one_sided_p_greater(spr_on, spr_off) # on > off で小さければ良い
-            active = (
-                p_dob is not None
-                and p_spr is not None
-                and p_dob <= self.p_thresh
-                and p_spr <= self.p_thresh
-            )
-
-        self._period_s = period_s
-        self._active = bool(active)
-        self._last_est = PeriodEstimation(period_s, float(score_best), p_dob, p_spr, n_on, self._active)
-
-    def _make_grid(self):
-        """〔このメソッドがすること〕
-        時刻・DoB・Spread を 100ms 間隔の等間隔グリッドに再配置し、欠損は前値保持で補完します。
-        """
-        t_end = self.ts[-1]
-        steps = int(self.window_s / self.dt)
-        t0 = t_end - steps * self.dt
-        grid = [t0 + i * self.dt for i in range(steps)]
-
-        xs_dob = [float("nan")] * steps
-        xs_spr = [float("nan")] * steps
-
-        # 直近観測を同じビンに入れる（上書き）
-        for ti, di, si in zip(self.ts, self.dob, self.spr):
-            idx = int(round((ti - t0) / self.dt))
-            if 0 <= idx < steps:
-                xs_dob[idx] = di
-                xs_spr[idx] = si
-
-        # 前値保持で NaN を埋める（先頭は最初の有限値で埋め）
-        def ffill(arr: list[float]) -> None:
-            last = None
-            # 先頭探し
-            for v in arr:
-                if not math.isnan(v):
-                    last = v
-                    break
-            if last is None:
-                # 全部空なら 0 扱い
-                for i in range(len(arr)):
-                    arr[i] = 0.0
-                return
-            # 前値保持
-            for i in range(len(arr)):
-                if math.isnan(arr[i]):
-                    arr[i] = last
-                else:
-                    last = arr[i]
-
-        ffill(xs_dob)
-        ffill(xs_spr)
-        return grid, xs_dob, xs_spr
-
-    def _acf(self, x: list[float], lag: int) -> float:
-        """〔このメソッドがすること〕 ラグ lag の自己相関係数（ピアソン）を近似計算します。"""
-        n = len(x)
-        if lag <= 0 or lag >= n:
-            return 0.0
-        # 中心化
-        mu = sum(x) / n
-        xv = [xi - mu for xi in x]
-        num = 0.0
-        den1 = 0.0
-        den2 = 0.0
-        for i in range(lag, n):
-            a = xv[i]
-            b = xv[i - lag]
-            num += a * b
-            den1 += a * a
-            den2 += b * b
-        den = math.sqrt(den1 * den2) if den1 > 0 and den2 > 0 else 0.0
-        return (num / den) if den > 0 else 0.0
-
-    def _one_sided_p_less(self, a_on: list[float], a_off: list[float]) -> Optional[float]:
-        """〔このメソッドがすること〕
-        片側検定（on < off）を正規近似で行い、p 値を返します（失敗時 None）。
-        """
-        return self._ztest_one_sided(
-            mean_a=sum(a_on) / len(a_on),
-            var_a=self._variance(a_on),
-            n_a=len(a_on),
-            mean_b=sum(a_off) / len(a_off),
-            var_b=self._variance(a_off),
-            n_b=len(a_off),
-            direction="less",
->>>>>>> 698e6c5e
+
         )
 
     def _set_inactive(self, reason: str) -> None:

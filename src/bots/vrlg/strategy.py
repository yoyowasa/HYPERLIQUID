--- conflicted
+++ resolved
@@ -34,11 +34,8 @@
 from .metrics import Metrics  # 〔この import がすること〕 Prometheus 送信ラッパを使えるようにする
 from .data_feed import run_feeds, FeatureSnapshot  # 〔この import がすること〕 L2購読→100ms特徴量生成（run_feeds）と特徴量型を使えるようにする
 from hl_core.utils.decision_log import DecisionLogger  # 〔この import がすること〕 共通ロガー（PFPL等と共有）を利用する
-<<<<<<< HEAD
 from .size_allocator import SizeAllocator  # 〔この import がすること〕 クリップサイズ算出ロジックを利用する
-=======
-from .size_allocator import SizeAllocator  # 〔この import がすること〕 口座割合ベースのサイズ決定を使えるようにする
->>>>>>> 4b68bda7
+
 
 logger = get_logger("VRLG")
 

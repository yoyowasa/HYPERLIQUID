--- conflicted
+++ resolved
@@ -153,15 +153,13 @@
                 phase = float(self.rot.current_phase(float(feat.t)))
                 feat = feat.with_phase(phase)
                 self.exe.set_period_hint(self.rot.current_period() or 1.0)
-<<<<<<< HEAD
                 # 〔この行がすること〕 推定R*に基づくクールダウン窓（秒）を Gauge に反映します
                 try:
                     period = float(self.rot.current_period() or 1.0)
                     self.metrics.set_cooldown(self.exe.cooldown_factor * period)
                 except Exception:
                     logger.debug("metrics.set_cooldown failed (ignored)")
-=======
->>>>>>> 0829a2a8
+
                 sig = self.sigdet.update_and_maybe_signal(float(feat.t), feat)
                 if sig:
                     self.decisions.log(

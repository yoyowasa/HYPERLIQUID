--- conflicted
+++ resolved
@@ -48,13 +48,9 @@
     - 将来、Prometheus のメトリクス公開を行う
     """
 
-<<<<<<< HEAD
+
     def __init__(self, config_path: str, paper: bool, prom_port: Optional[int] = None, decisions_file: Optional[str] = None) -> None:  # 〔この行がすること〕 意思決定ログの出力先を受け取れるようにする
-=======
-
-    def __init__(self, config_path: str, paper: bool, prom_port: Optional[int] = None, decisions_file: Optional[str] = None) -> None:  # 〔この行がすること〕 意思決定ログの出力先を受け取れるようにする
-
->>>>>>> f5bad52f
+
         """〔このメソッドがすること〕
         TOML/YAML 設定を読み込み、実行モード（paper/live）を保持します。
         """
@@ -167,14 +163,12 @@
                     self.decisions.log("block_interval", interval_s=float(interval))  # 〔この行がすること〕 観測したブロック間隔を記録
                 except Exception:
                     logger.debug("metrics.observe_block_interval_ms failed (ignored)")
-<<<<<<< HEAD
+
                 try:
                     self.decisions.log("block_interval", interval_s=float(interval))  # 〔この行がすること〕 観測したブロック間隔を記録
                 except Exception:
                     logger.debug("decision log (block_interval) failed (ignored)")
-=======
-                self.decisions.log("block_interval", interval_s=float(interval))  # 〔この行がすること〕 観測したブロック間隔を記録
->>>>>>> f5bad52f
+
             last_ts = blk_ts
 
     def _on_order_event(self, kind: str, fields: dict) -> None:
@@ -197,10 +191,7 @@
         except Exception:
             pass
 
-<<<<<<< HEAD
-=======
-
->>>>>>> f5bad52f
+
         # 〔このブロックがすること〕 open_maker_btc が含まれていれば Gauge を更新
         try:
             if "open_maker_btc" in fields:
@@ -208,10 +199,7 @@
         except Exception:
             pass
 
-<<<<<<< HEAD
-=======
-
->>>>>>> f5bad52f
+
     async def _fills_loop(self) -> None:
         """〔このメソッドがすること〕
         fills（約定）WSを購読し、滑り（ticks）を算出→RiskManagerへ登録→Prometheusへ送信し、
@@ -361,13 +349,9 @@
                     # 成行は禁止 → 通常通り TTL まで待ってキャンセル（Time‑Stopは別途走る）
 
                     await self.exe.wait_fill_or_ttl(order_ids, timeout_s=ttl_s)
-<<<<<<< HEAD
+
                     self.decisions.log("exit", reason="ttl")  # 〔この行がすること〕 TTL 到達で通常解消したことを記録
-=======
-
-                    self.decisions.log("exit", reason="ttl")  # 〔この行がすること〕 TTL 到達で通常解消したことを記録
-
->>>>>>> f5bad52f
+
                 else:
                     # 早期エグジット候補：スプレッドが 1 tick に縮小したら即クローズ
                     # 〔この行がすること〕 しきい値を設定から受け取り、縮小判定に使う
@@ -381,20 +365,14 @@
                         self.decisions.log("exit", reason="spread_collapse")  # 〔この行がすること〕 スプレッド縮小で早期IOCしたことを記録
                         # 先に maker を素早くキャンセルしてから IOC で解消
                         await self.exe.wait_fill_or_ttl(order_ids, timeout_s=0.0)
-<<<<<<< HEAD
-=======
-
->>>>>>> f5bad52f
+
                         await self.exe.flatten_ioc()
                         await _cancel_stops_and_timers()
                     else:
                         self.decisions.log("exit", reason="ttl")  # 〔この行がすること〕 TTL 到達で通常解消したことを記録
                         # 縮小しなかった → TTL まで待って通常解消
                         await self.exe.wait_fill_or_ttl(order_ids, timeout_s=ttl_s)
-<<<<<<< HEAD
-=======
-
->>>>>>> f5bad52f
+
                         await self.exe.flatten_ioc()
                         await _cancel_stops_and_timers()
 
@@ -448,13 +426,9 @@
         pass
     if uvloop is not None:
         uvloop.install()
-<<<<<<< HEAD
+
     strategy = VRLGStrategy(config_path=args.config, paper=not args.live, prom_port=args.prom_port, decisions_file=args.decisions_file)  # 〔この行がすること〕 CLI からロガーへ出力先を渡す
-=======
-
-    strategy = VRLGStrategy(config_path=args.config, paper=not args.live, prom_port=args.prom_port, decisions_file=args.decisions_file)  # 〔この行がすること〕 CLI からロガーへ出力先を渡す
-
->>>>>>> f5bad52f
+
     await strategy.start()
 
     loop = asyncio.get_running_loop()

# 〔このモジュールがすること〕
# VRLG 戦略の司令塔。設定ロード、タスク起動/停止、シグナル処理の骨組みを提供します。
# 実際のデータ購読・シグナル検出・執行・リスク管理は後続ステップで実装して差し込みます。

from __future__ import annotations

import argparse
import asyncio
import contextlib  # 〔この import がすること〕 タイマータスクを安全にキャンセル（例外抑止）するために使います
import signal
import sys
import time  # 〔この import がすること〕 ブロック間隔の計算（秒）に使用します
from typing import Optional, TYPE_CHECKING

# uvloop があれば高速化（なくても動く）
try:
    import uvloop  # type: ignore
except Exception:  # pragma: no cover
    uvloop = None  # type: ignore

# 〔この関数がすること〕: 共通ロガー/コンフィグ読込は PFPL と共有（hl_core）を使います。
from hl_core.utils.logger import get_logger
from hl_core.utils.config import load_config

if TYPE_CHECKING:
    from .config import VRLGConfig

# 〔この import 群がすること〕
# データ購読・位相検出・シグナル判定・発注・リスク管理の各コンポーネントを司令塔に読ませます。
from .data_feed import run_feeds, FeatureSnapshot
from .rotation_detector import RotationDetector
from .signal_detector import SignalDetector
from .execution_engine import ExecutionEngine
from .risk_management import RiskManager
from .metrics import Metrics  # 〔この import がすること〕 Prometheus 送信ラッパを使えるようにする
from .decision_log import DecisionLogger  # 〔この import がすること〕 意思決定のJSONログを使えるようにする
from .size_allocator import SizeAllocator  # 〔この import がすること〕 口座割合ベースのサイズ決定を使えるようにする

logger = get_logger("VRLG")


class VRLGStrategy:
    """〔このクラスがすること〕
    戦略全体のライフサイクルを管理します:
    - 設定を読み込む
    - キューや各コンポーネント（後で実装）を初期化する
    - 非同期タスク（データ→シグナル→執行）を起動/停止する
    - 将来、Prometheus のメトリクス公開を行う
    """

<<<<<<< HEAD
    def __init__(self, config_path: str, paper: bool, prom_port: Optional[int] = None, decisions_file: Optional[str] = None) -> None:  # 〔この行がすること〕 意思決定ログの出力先を受け取れるようにする
=======


    def __init__(self, config_path: str, paper: bool, prom_port: Optional[int] = None, decisions_file: Optional[str] = None) -> None:  # 〔この行がすること〕 意思決定ログの出力先を受け取れるようにする


>>>>>>> 64ba38b3
        """〔このメソッドがすること〕
        TOML/YAML 設定を読み込み、実行モード（paper/live）を保持します。
        """
        self.config_path = config_path
        self.paper = paper
        raw_cfg = load_config(config_path)
        from .config import coerce_vrlg_config  # 局所 import（循環回避と単一ステップ適用のため）

        self.cfg: VRLGConfig = coerce_vrlg_config(raw_cfg)
        self._tasks: list[asyncio.Task] = []
        self._stopping = asyncio.Event()

        # 〔この属性がすること〕: 各段の非同期パイプ
        self.q_features: asyncio.Queue = asyncio.Queue(maxsize=1024)
        self.q_signals: asyncio.Queue = asyncio.Queue(maxsize=1024)
        self.decisions = DecisionLogger(filepath=decisions_file)  # 〔この行がすること〕 意思決定ログの出力を初期化
        self.metrics = Metrics(port=prom_port)  # 〔この行がすること〕 /metrics を起動し、以降の観測値を送れるようにする
        self.decisions = DecisionLogger(filepath=decisions_file)  # 〔この行がすること〕 意思決定ログの出力を初期化

        # 〔この属性がすること〕直近の特徴量を保持し、発注時に板消費率などの参照に使います。
        self._last_features: Optional[FeatureSnapshot] = None

        # 〔この属性がすること〕: 各コンポーネントの実体を生成し司令塔に保持します。
        self.rot = RotationDetector(self.cfg)
        self.sigdet = SignalDetector(self.cfg)
        self.exe = ExecutionEngine(self.cfg, paper=self.paper)
        # 〔この行がすること〕 発注イベント（skip/submitted/reject/cancel）を Strategy で受け取れるよう接続
        self.exe.on_order_event = self._on_order_event
        self.risk = RiskManager(self.cfg)
        self.sizer = SizeAllocator(self.cfg)  # 〔この行がすること〕 0.2–0.5% 基準のサイズ決定器を用意

    async def start(self) -> None:
        """〔このメソッドがすること〕
        戦略の主要タスクを起動します。
        - data_feed: WS購読→100ms特徴量を q_features へ
        - _signal_loop: 特徴量→位相推定→シグナル判定→q_signals へ
        - _exec_loop: シグナル消費→発注/キャンセル/クローズ
        """
        logger.info("VRLG starting (paper=%s, cfg=%s)", self.paper, self.config_path)

        # 〔この行がすること〕WebSocket購読→100ms特徴量生成タスクを起動します。
        self._tasks.append(asyncio.create_task(run_feeds(self.cfg, self.q_features), name="data_feed"))

        self._tasks.append(asyncio.create_task(self._signal_loop(), name="signal_loop"))
        self._tasks.append(asyncio.create_task(self._exec_loop(), name="exec_loop"))
        # 〔この行がすること〕 ブロックWSを購読し、ブロック間隔を Risk/Metrics に渡すループを起動します
        self._tasks.append(asyncio.create_task(self._blocks_loop(), name="blocks_loop"))
        # 〔この行がすること〕 約定WSを購読し、滑り・クールダウン・メトリクスを更新するループを起動します
        self._tasks.append(asyncio.create_task(self._fills_loop(), name="fills_loop"))

    async def _signal_loop(self) -> None:
        """〔このメソッドがすること〕
        特徴量を受け取り、位相推定と 4 条件ゲートのシグナル判定を行い、
        条件合致時は q_signals に投入します。
        """
        while not self._stopping.is_set():
            try:
                feat = await self.q_features.get()
                self.metrics.observe_spread(float(feat.spread_ticks))  # 〔この行がすること〕 観測スプレッド（ticks）をヒストグラムへ
                self.rot.update(feat.t, feat.dob, feat.spread_ticks)
                self.metrics.set_period(self.rot.current_period() or 0.0)   # 〔この行がすること〕 推定された周期R*をGaugeへ
                self.metrics.set_active(self.rot.is_active())               # 〔この行がすること〕 稼働可能=1/観察モード=0 をGaugeへ
                self._last_features = feat
                if not self.rot.is_active():
                    continue
                phase = self.rot.current_phase(feat.t)
                self.exe.set_period_hint(self.rot.current_period() or 1.0)
                sig = self.sigdet.update_and_maybe_signal(feat.t, feat.with_phase(phase))
                if sig:
                    self.decisions.log("signal", phase=phase, spread_ticks=float(feat.spread_ticks), dob=float(feat.dob), obi=float(feat.obi))  # 〔この行がすること〕 シグナルの根拠となる特徴量を記録
                    self.metrics.inc_signal()  # 〔この行がすること〕 シグナル発火回数をカウントアップ
                    await self.q_signals.put(sig)
            except asyncio.CancelledError:
                break
            except Exception as e:  # pragma: no cover
                logger.exception("signal_loop error: %s", e)

    async def _blocks_loop(self) -> None:
        """〔このメソッドがすること〕
        ブロックWSを購読し、前回ブロックとの「間隔(秒)」を測ります。
        - RiskManager.update_block_interval() に渡してキルスイッチ判定に利用
        - Metrics.observe_block_interval_ms() に渡して Prometheus に記録
        """
        try:
            from hl_core.api.ws import subscribe_blocks  # type: ignore
        except Exception as e:
            logger.warning("blocks WS adapter not available: %s; blocks_loop idle.", e)
            # アダプタ未導入環境では停止指示が来るまで待機
            await self._stopping.wait()
            return

        last_ts = None
        async for msg in subscribe_blocks():
            if self._stopping.is_set():
                break
            # WSメッセージからブロック時刻を安全に取り出す（無ければ現在時刻）
            try:
                blk_ts = float(getattr(msg, "timestamp", None) or msg.get("timestamp"))  # type: ignore[attr-defined]
            except Exception:
                blk_ts = time.time()
            # 前回ブロックがあれば間隔を計算して Risk/Metrics へ反映
            if last_ts is not None:
                interval = max(0.0, blk_ts - last_ts)
                try:
                    self.risk.update_block_interval(interval)          # キルスイッチ判定に寄与
                except Exception:
                    logger.debug("risk.update_block_interval failed (ignored)")
                try:
                    self.metrics.observe_block_interval_ms(interval)   # Prometheus へ記録
                    self.decisions.log("block_interval", interval_s=float(interval))  # 〔この行がすること〕 観測したブロック間隔を記録
                except Exception:
                    logger.debug("metrics.observe_block_interval_ms failed (ignored)")
                self.decisions.log("block_interval", interval_s=float(interval))  # 〔この行がすること〕 観測したブロック間隔を記録
            last_ts = blk_ts

    def _on_order_event(self, kind: str, fields: dict) -> None:
        """〔この関数がすること〕
        ExecutionEngine からのオーダーイベントを受け取り、意思決定ログとメトリクスへ反映します。
        kind: 'skip' | 'submitted' | 'reject' | 'cancel'
        """
        # 1) 意思決定ログへ（order_skip / order_submitted / order_reject / order_cancel のイベント名で統一）
        try:
            self.decisions.log(f"order_{kind}", **fields)
        except Exception:
            pass

        # 2) メトリクスへ（submitted は既に別で集計しているため二重加算を避ける）
        try:
            if kind == "reject":
                self.metrics.inc_orders_rejected(1)
            elif kind == "cancel":
                self.metrics.inc_orders_canceled(1)
        except Exception:
            pass

<<<<<<< HEAD
        # 〔このブロックがすること〕 open_maker_btc が含まれていれば Gauge を更新
        try:
            if "open_maker_btc" in fields:
                self.metrics.set_open_maker_btc(float(fields["open_maker_btc"]))
        except Exception:
            pass
=======
>>>>>>> 64ba38b3

    async def _fills_loop(self) -> None:
        """〔このメソッドがすること〕
        fills（約定）WSを購読し、滑り（ticks）を算出→RiskManagerへ登録→Prometheusへ送信し、
        さらに ExecutionEngine のクールダウン（register_fill）を開始します。
        """
        try:
            from hl_core.api.ws import subscribe_fills  # type: ignore
        except Exception as e:
            logger.warning("fills WS adapter not available: %s; fills_loop idle.", e)
            await self._stopping.wait()
            return

        # シンボル名とティックサイズ（設定から安全取得）
        try:
            symbol = getattr(self.cfg.symbol, "name")
            tick = float(getattr(self.cfg.symbol, "tick_size"))
        except Exception:
            symbol = self.cfg["symbol"]["name"]  # type: ignore[index]
            tick = float(self.cfg["symbol"]["tick_size"])  # type: ignore[index]

        async for fill in subscribe_fills(symbol):
            if self._stopping.is_set():
                break

            # 約定から side/price を安全取得
            try:
                side = str(getattr(fill, "side", None) or fill.get("side", "")).upper()
                price = float(getattr(fill, "price", None) or fill.get("price"))
            except Exception:
                continue

            # 直近の mid（100ms特徴）と比較して滑りを算出（直近が無ければ自分自身を参照）
            ref_mid = float(self._last_features.mid) if self._last_features else price
            try:
                self.risk.register_fill(fill_price=price, ref_mid=ref_mid, tick_size=tick)  # 滑り→リスク評価
            except Exception:
                logger.debug("risk.register_fill failed (ignored)")

            # メトリクス（滑り＆fillsカウント）
            try:
                slip_ticks = abs(price - ref_mid) / max(tick, 1e-12)
                self.metrics.observe_slippage(slip_ticks)
                self.metrics.inc_fills(1)
                self.decisions.log("fill", side=side, price=float(price), ref_mid=float(ref_mid), slip_ticks=float(slip_ticks))  # 〔この行がすること〕 約定と滑りを記録
            except Exception:
                logger.debug("metrics(slippage/fills) failed (ignored)")

            # クールダウン開始（同方向の再エントリー抑制）
            try:
                self.exe.register_fill(side)
            except Exception:
                logger.debug("exe.register_fill failed (ignored)")

    async def _wait_spread_collapse(self, threshold_ticks: float = 1.0, timeout_s: float = 1.0, poll_s: float = 0.02) -> bool:
        """〔このメソッドがすること〕
        一定時間内に「スプレッドが threshold_ticks 以下」に縮小したら True を返します。
        - self._last_features（100ms特徴）をポーリングして判定します。
        - タイムアウトまたは停止指示で False を返します。
        """

        deadline = time.monotonic() + max(0.0, float(timeout_s))
        while time.monotonic() < deadline and not self._stopping.is_set():
            snap = self._last_features
            if snap is not None and float(snap.spread_ticks) <= float(threshold_ticks):
                return True
            await asyncio.sleep(float(poll_s))
        return False

    async def _exec_loop(self) -> None:
        """〔このメソッドがすること〕
        シグナルを受けてリスク判定→post-only Iceberg の発注→TTL待ち→IOC解消を実行します。
        """
        while not self._stopping.is_set():
            try:
                sig = await self.q_signals.get()

                # リスク助言（キル/一時停止/サイズ倍率/成行禁止など）
                adv = self.risk.advice()
                if self.risk.should_pause() or adv.killswitch:
                    self.decisions.log("risk_pause", killswitch=bool(adv.killswitch), paused_until=adv.paused_until, reason=str(adv.reason))  # 〔この行がすること〕 リスク由来の停止理由を記録
                    if adv.killswitch:
                        await self.exe.flatten_ioc()  # 念のため即フラット
                    continue

                # 〔この行がすること〕 口座残高の0.2–0.5%を基準に、リスク倍率を反映して1クリップのBTCサイズを決める
                clip = self.sizer.next_size(mid=sig.mid, risk_mult=adv.size_multiplier)
                self.decisions.log("order_intent", mid=float(sig.mid), clip=float(clip), deepen=bool(adv.deepen_post_only))  # 〔この行がすること〕 置くサイズと深さの意図を記録

                # 板消費率トラッキングのため display を事前計算（Feature の DoB 使用）
                if self._last_features is not None:
                    display = min(clip, max(clip * self.exe.display_ratio, self.exe.min_display))
                    self.risk.register_order_post(display_size=display, top_depth=self._last_features.dob)
                    # 〔この行がすること〕 直近5秒の板消費率合計をメトリクスに反映します
                    try:
                        self.metrics.set_book_impact_5s(self.risk.book_impact_sum_5s())
                    except Exception:
                        logger.debug("metrics.set_book_impact_5s failed (ignored)")

                # 〔この行がすること〕 Time-Stop を開始（ms後に IOC で強制クローズ）します
                time_stop_ms = int(getattr(self.cfg.risk, "time_stop_ms", 1200))
                ts_task = asyncio.create_task(self.exe.time_stop_after(time_stop_ms), name="time_stop")

                # 〔このブロックがすること〕
                # 逆指値（Reduce‑Only の STOP）を両方向に“仮置き”し、Time‑Stop 終了後に自動で片付けます。
                stop_ticks = float(getattr(self.cfg.risk, "stop_ticks", 3))
                stop_ids: list[str] = []
                sid_buy = await self.exe.place_reverse_stop("BUY", sig.mid, stop_ticks)
                sid_sell = await self.exe.place_reverse_stop("SELL", sig.mid, stop_ticks)
                for _sid in (sid_buy, sid_sell):
                    if _sid:
                        stop_ids.append(_sid)

                async def _cleanup_stops_after_ts() -> None:
                    """〔この内部関数がすること〕
                    Time‑Stop タイマーが発火してクローズした後、残存 STOP を安全にキャンセルします。
                    """

                    with contextlib.suppress(asyncio.CancelledError):
                        await ts_task
                        for _sid in stop_ids:
                            await self.exe.cancel_order_safely(_sid)

                stops_cleanup_task = asyncio.create_task(_cleanup_stops_after_ts(), name="stops_cleanup")

                order_ids = await self.exe.place_two_sided(sig.mid, clip, deepen=adv.deepen_post_only)  # 〔この行がすること〕 リスク助言に応じて「深置き」を切り替える
                self.decisions.log("order_submitted", count=int(len(order_ids)))  # 〔この行がすること〕 実際に何件出したかを記録
                self.metrics.inc_orders_submitted(len(order_ids))  # 〔この行がすること〕 提示した注文（maker）の件数を加算

                async def _cancel_stops_and_timers() -> None:
                    for _sid in stop_ids:
                        await self.exe.cancel_order_safely(_sid)
                    if not ts_task.done():
                        ts_task.cancel()
                        with contextlib.suppress(asyncio.CancelledError):
                            await ts_task
                    if not stops_cleanup_task.done():
                        stops_cleanup_task.cancel()
                        with contextlib.suppress(asyncio.CancelledError):
                            await stops_cleanup_task

                # 〔このブロックがすること〕
                # 「TTL経過」 vs 「スプレッド≤1tick縮小」の先着で処理を分岐します。
                ttl_s = float(self.cfg.exec.order_ttl_ms) / 1000.0

                if adv.forbid_market:
                    self.decisions.log("exit_policy", policy="forbid_market")  # 〔この行がすること〕 早期IOCを行わない方針であることを記録
                    # 成行は禁止 → 通常通り TTL まで待ってキャンセル（Time‑Stopは別途走る）

                    await self.exe.wait_fill_or_ttl(order_ids, timeout_s=ttl_s)
<<<<<<< HEAD
                    self.decisions.log("exit", reason="ttl")  # 〔この行がすること〕 TTL 到達で通常解消したことを記録
=======


                    self.decisions.log("exit", reason="ttl")  # 〔この行がすること〕 TTL 到達で通常解消したことを記録


>>>>>>> 64ba38b3
                else:
                    # 早期エグジット候補：スプレッドが 1 tick に縮小したら即クローズ
                    # 〔この行がすること〕 しきい値を設定から受け取り、縮小判定に使う
                    collapsed = await self._wait_spread_collapse(
                        threshold_ticks=float(getattr(self.cfg.exec, "spread_collapse_ticks", 1.0)),
                        timeout_s=ttl_s,
                        poll_s=0.02,
                    )

                    if collapsed:
                        self.decisions.log("exit", reason="spread_collapse")  # 〔この行がすること〕 スプレッド縮小で早期IOCしたことを記録
                        # 先に maker を素早くキャンセルしてから IOC で解消
                        await self.exe.wait_fill_or_ttl(order_ids, timeout_s=0.0)
<<<<<<< HEAD
=======

>>>>>>> 64ba38b3
                        await self.exe.flatten_ioc()
                        await _cancel_stops_and_timers()
                    else:
                        self.decisions.log("exit", reason="ttl")  # 〔この行がすること〕 TTL 到達で通常解消したことを記録
                        # 縮小しなかった → TTL まで待って通常解消
                        await self.exe.wait_fill_or_ttl(order_ids, timeout_s=ttl_s)
<<<<<<< HEAD
=======
<
>>>>>>> 64ba38b3
                        await self.exe.flatten_ioc()
                        await _cancel_stops_and_timers()

                cd = self.exe.cooldown_factor * (self.rot.current_period() or 1.0)
                self.metrics.set_cooldown(cd)                     # 〔この行がすること〕 現在のクールダウン秒数をGaugeへ
            except asyncio.CancelledError:
                break
            except Exception as e:  # pragma: no cover
                logger.exception("exec_loop error: %s", e)

    async def shutdown(self) -> None:
        """〔このメソッドがすること〕
        全タスクを安全に停止し、フラット化（必要なら）して終了します。
        """
        if self._stopping.is_set():
            return
        logger.info("VRLG shutting down…")
        self._stopping.set()
        for t in self._tasks:
            t.cancel()
        await asyncio.gather(*self._tasks, return_exceptions=True)
        if self.exe:
            await self.exe.flatten_ioc()
        logger.info("VRLG stopped.")


def parse_args(argv: Optional[list[str]] = None) -> argparse.Namespace:
    """〔この関数がすること〕
    CLI 引数を解釈します。（--config, --paper/--live, --log-level）
    """
    p = argparse.ArgumentParser(prog="vrlg", description="VRLG high-frequency bot")
    p.add_argument("--config", required=True, help="path to VRLG config (TOML/YAML)")
    g = p.add_mutually_exclusive_group()
    g.add_argument("--paper", action="store_true", help="paper trading mode")
    g.add_argument("--live", action="store_true", help="live trading mode")
    p.add_argument("--log-level", default="INFO", help="logging level")
    p.add_argument("--prom-port", type=int, default=None, help="Prometheus metrics port (optional)")  # 〔この行がすること〕 /metrics を公開するポート番号の受け取り
    p.add_argument("--decisions-file", default=None, help="path to JSONL file for decision logs (optional)")  # 〔この行がすること〕 意思決定ログの保存先を受け取る
    return p.parse_args(argv)


async def _run(argv: list[str]) -> int:
    """〔この関数がすること〕
    uvloop を可能なら有効化し、VRLGStrategy を起動してシグナルで停止します。
    """
    args = parse_args(argv)
    # 〔この行がすること〕 CLI の --log-level を VRLG ロガーへ反映する
    try:
        logger.setLevel(str(args.log_level).upper())
    except Exception:
        pass
    if uvloop is not None:
        uvloop.install()
<<<<<<< HEAD
    strategy = VRLGStrategy(config_path=args.config, paper=not args.live, prom_port=args.prom_port, decisions_file=args.decisions_file)  # 〔この行がすること〕 CLI からロガーへ出力先を渡す
=======


    strategy = VRLGStrategy(config_path=args.config, paper=not args.live, prom_port=args.prom_port, decisions_file=args.decisions_file)  # 〔この行がすること〕 CLI からロガーへ出力先を渡す


>>>>>>> 64ba38b3
    await strategy.start()

    loop = asyncio.get_running_loop()
    stop = asyncio.Event()

    def _handle_sig(*_: object) -> None:
        stop.set()

    for s in (signal.SIGINT, signal.SIGTERM):
        try:
            loop.add_signal_handler(s, _handle_sig)
        except NotImplementedError:  # pragma: no cover (Windows)
            pass

    await stop.wait()
    await strategy.shutdown()
    return 0


def main() -> None:
    """〔この関数がすること〕
    エントリポイント。例外を整形して終了コードを返します。
    """
    try:
        exit_code = asyncio.run(_run(sys.argv[1:]))
    except KeyboardInterrupt:
        exit_code = 130
    sys.exit(exit_code)


if __name__ == "__main__":
    main()<|MERGE_RESOLUTION|>--- conflicted
+++ resolved
@@ -48,15 +48,9 @@
     - 将来、Prometheus のメトリクス公開を行う
     """
 
-<<<<<<< HEAD
+
     def __init__(self, config_path: str, paper: bool, prom_port: Optional[int] = None, decisions_file: Optional[str] = None) -> None:  # 〔この行がすること〕 意思決定ログの出力先を受け取れるようにする
-=======
-
-
-    def __init__(self, config_path: str, paper: bool, prom_port: Optional[int] = None, decisions_file: Optional[str] = None) -> None:  # 〔この行がすること〕 意思決定ログの出力先を受け取れるようにする
-
-
->>>>>>> 64ba38b3
+
         """〔このメソッドがすること〕
         TOML/YAML 設定を読み込み、実行モード（paper/live）を保持します。
         """
@@ -192,15 +186,14 @@
         except Exception:
             pass
 
-<<<<<<< HEAD
+
         # 〔このブロックがすること〕 open_maker_btc が含まれていれば Gauge を更新
         try:
             if "open_maker_btc" in fields:
                 self.metrics.set_open_maker_btc(float(fields["open_maker_btc"]))
         except Exception:
             pass
-=======
->>>>>>> 64ba38b3
+
 
     async def _fills_loop(self) -> None:
         """〔このメソッドがすること〕
@@ -351,15 +344,9 @@
                     # 成行は禁止 → 通常通り TTL まで待ってキャンセル（Time‑Stopは別途走る）
 
                     await self.exe.wait_fill_or_ttl(order_ids, timeout_s=ttl_s)
-<<<<<<< HEAD
+
                     self.decisions.log("exit", reason="ttl")  # 〔この行がすること〕 TTL 到達で通常解消したことを記録
-=======
-
-
-                    self.decisions.log("exit", reason="ttl")  # 〔この行がすること〕 TTL 到達で通常解消したことを記録
-
-
->>>>>>> 64ba38b3
+
                 else:
                     # 早期エグジット候補：スプレッドが 1 tick に縮小したら即クローズ
                     # 〔この行がすること〕 しきい値を設定から受け取り、縮小判定に使う
@@ -373,20 +360,14 @@
                         self.decisions.log("exit", reason="spread_collapse")  # 〔この行がすること〕 スプレッド縮小で早期IOCしたことを記録
                         # 先に maker を素早くキャンセルしてから IOC で解消
                         await self.exe.wait_fill_or_ttl(order_ids, timeout_s=0.0)
-<<<<<<< HEAD
-=======
-
->>>>>>> 64ba38b3
+
                         await self.exe.flatten_ioc()
                         await _cancel_stops_and_timers()
                     else:
                         self.decisions.log("exit", reason="ttl")  # 〔この行がすること〕 TTL 到達で通常解消したことを記録
                         # 縮小しなかった → TTL まで待って通常解消
                         await self.exe.wait_fill_or_ttl(order_ids, timeout_s=ttl_s)
-<<<<<<< HEAD
-=======
-<
->>>>>>> 64ba38b3
+
                         await self.exe.flatten_ioc()
                         await _cancel_stops_and_timers()
 
@@ -440,15 +421,9 @@
         pass
     if uvloop is not None:
         uvloop.install()
-<<<<<<< HEAD
+
     strategy = VRLGStrategy(config_path=args.config, paper=not args.live, prom_port=args.prom_port, decisions_file=args.decisions_file)  # 〔この行がすること〕 CLI からロガーへ出力先を渡す
-=======
-
-
-    strategy = VRLGStrategy(config_path=args.config, paper=not args.live, prom_port=args.prom_port, decisions_file=args.decisions_file)  # 〔この行がすること〕 CLI からロガーへ出力先を渡す
-
-
->>>>>>> 64ba38b3
+
     await strategy.start()
 
     loop = asyncio.get_running_loop()

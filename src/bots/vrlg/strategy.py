--- conflicted
+++ resolved
@@ -322,16 +322,11 @@
         async for blk in subscribe_blocks():
             if self._stopping.is_set():
                 break
-
-<<<<<<< HEAD
             # ブロック時刻（秒）を安全に取得
             ts = float(getattr(blk, "timestamp", None) or getattr(blk, "t", None) or time.time())
 
             # 直前ブロックがあれば間隔を計算
-=======
-            ts = float(getattr(blk, "timestamp", None) or getattr(blk, "t", None) or time.time())
-
->>>>>>> 0f3df2e7
+
             if prev_ts is not None:
                 interval = ts - prev_ts
                 try:

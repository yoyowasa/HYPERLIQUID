--- conflicted
+++ resolved
@@ -330,10 +330,7 @@
                     self.decisions.log("exit_policy", policy="forbid_market")  # 〔この行がすること〕 早期IOCを行わない方針であることを記録
                     # 成行は禁止 → 通常通り TTL まで待ってキャンセル（Time‑Stopは別途走る）
                     await self.exe.wait_fill_or_ttl(order_ids, timeout_s=ttl_s)
-<<<<<<< HEAD
-=======
-                    canceled_count = len(order_ids)
->>>>>>> 5685f422
+
                     self.decisions.log("exit", reason="ttl")  # 〔この行がすること〕 TTL 到達で通常解消したことを記録
                 else:
                     # 早期エグジット候補：スプレッドが 1 tick に縮小したら即クローズ

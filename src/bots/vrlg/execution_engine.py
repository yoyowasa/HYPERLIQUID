# 〔このモジュールがすること〕
# VRLG の発注まわり（post-only Iceberg、TTL、OCO、IOC解消、クールダウン）を司ります。
# 実際の取引所 API 呼び出しは hl_core.api.http のプレースホルダに委譲し、未実装でも落ちないようにします。

from __future__ import annotations

import asyncio
import time
from typing import Optional, Callable, Dict, Any  # 〔この行がすること〕 オーダーイベント用のコールバック型を使えるようにする

from hl_core.utils.logger import get_logger

logger = get_logger("VRLG.exec")


def _safe(cfg, section: str, key: str, default):
    """〔この関数がすること〕 設定オブジェクト/辞書の両対応で値を安全に取得します。"""
    try:
        sec = getattr(cfg, section)
        return getattr(sec, key, default)
    except Exception:
        try:
            return cfg[section].get(key, default)  # type: ignore[index]
        except Exception:
            return default


def _round_to_tick(x: float, tick: float) -> float:
    """〔この関数がすること〕 価格をティックサイズに丸めます。"""
    if tick <= 0:
        return x
    return round(x / tick) * tick


class ExecutionEngine:
    """〔このクラスがすること〕
    - post-only Iceberg 指値をミッド±0.5tick に同時提示
    - TTL 経過でキャンセル
    - 充足後は IOC で即解消（Time-Stop/OCOは後続差し込み）
    - フィル後の同方向クールダウン（2×R* 秒）を管理
    """

    on_order_event: Optional[Callable[[str, Dict[str, Any]], None]]
    _open_maker_btc: float
    _order_size: dict[str, float]

    def __init__(self, cfg, paper: bool) -> None:
        """〔このメソッドがすること〕 コンフィグを読み込み、発注パラメータと内部状態を初期化します。"""
        self.paper = paper
        self.symbol: str = _safe(cfg, "symbol", "name", "BTCUSD-PERP")
        self.tick: float = float(_safe(cfg, "symbol", "tick_size", 0.5))
        self.ttl_ms: int = int(_safe(cfg, "exec", "order_ttl_ms", 1000))
        self.display_ratio: float = float(_safe(cfg, "exec", "display_ratio", 0.25))
        self.min_display: float = float(_safe(cfg, "exec", "min_display_btc", 0.01))
        self.max_exposure: float = float(_safe(cfg, "exec", "max_exposure_btc", 0.8))
        self.cooldown_factor: float = float(_safe(cfg, "exec", "cooldown_factor", 2.0))
        # 〔この行がすること〕 通常置きのオフセットを保持
        self.offset_ticks_normal: float = float(_safe(cfg, "exec", "offset_ticks_normal", 0.5))
        # 〔この行がすること〕 深置きのオフセットを保持
        self.offset_ticks_deep: float = float(_safe(cfg, "exec", "offset_ticks_deep", 1.5))

        # 内部状態
        self._last_fill_side: Optional[str] = None  # "BUY" or "SELL"
        self._last_fill_time: float = 0.0
        self._period_s: float = 1.0  # RotationDetector から更新注入予定
        self.on_order_event: Optional[Callable[[str, Dict[str, Any]], None]] = None  # 〔この行がすること〕 'skip'/'submitted'/'reject'/'cancel' を Strategy 側へ通知するコールバック


    def set_period_hint(self, period_s: float) -> None:
        """〔このメソッドがすること〕 R*（推定周期）ヒントを注入し、クールダウン計算に使います。"""
        if period_s > 0:
            self._period_s = float(period_s)

    async def place_two_sided(self, mid: float, total: float, deepen: bool = False) -> list[str]:
        """〔このメソッドがすること〕
        ミッド±offset_ticks×tick に post-only Iceberg を両面で出し、order_id を返します。
        deepen=True のときは offset_ticks=1.5（深置き）、通常は 0.5 を使います。
        display サイズは total×display_ratio を min/max で挟みます。
        """
        # 〔この行がすること〕 設定のオフセット値を採用
        offset_ticks = self.offset_ticks_deep if deepen else self.offset_ticks_normal
        px_bid = _round_to_tick(mid - offset_ticks * self.tick, self.tick)
        px_ask = _round_to_tick(mid + offset_ticks * self.tick, self.tick)
        display = max(self.min_display, min(total, total * self.display_ratio))

        ids: list[str] = []
        for side, price in (("BUY", px_bid), ("SELL", px_ask)):
            # 〔このブロックがすること〕 上限を超えるならその片側はスキップ（意思決定ログへ通知）
            if (self._open_maker_btc + total) > self.max_exposure:
                try:
                    if self.on_order_event:
<<<<<<< HEAD
                        self.on_order_event(
                            "skip",
                            {
                                "side": side,
                                "reason": "exposure",
                                "open_maker_btc": float(self._open_maker_btc),
                            },
                        )
=======

                        self.on_order_event("skip", {"side": side, "reason": "exposure"})


>>>>>>> 90bfb81d
                except Exception:
                    pass
                continue
            if self._in_cooldown(side):
                logger.debug("cooldown active: skip %s", side)
                # 〔このブロックがすること〕 クールダウンによるスキップを上位へ通知（意思決定ログ用）
                try:
                    if self.on_order_event:

                        self.on_order_event("skip", {"side": side, "reason": "cooldown"})

                except Exception:
                    pass
                continue
            oid = await self._post_only_iceberg(side, price, total, display, self.ttl_ms / 1000.0)
            if oid:

                # 〔このブロックがすること〕 発注が通った事実を通知（片側ごと）
                try:
                    if self.on_order_event:
                        self.on_order_event("submitted", {"side": side, "price": float(price), "order_id": str(oid)})

                except Exception:
                    pass
                ids.append(oid)
            else:
                # 〔このブロックがすること〕 取引所から拒否/未受理（None）を通知
                try:
                    if self.on_order_event:

                        self.on_order_event("reject", {"side": side, "price": float(price)})

                except Exception:
                    pass
        return ids

    async def wait_fill_or_ttl(self, order_ids: list[str], timeout_s: float) -> None:
        """〔このメソッドがすること〕
        TTL またはフィル完了のどちらか早い方まで待機し、その後に未約定分をキャンセルします。
        実約定検知は後続（fills stream）で置き換え可能なように簡易に実装します。
        """
        if not order_ids:
            return
        try:
            await asyncio.sleep(timeout_s)
        finally:
            await self._cancel_many(order_ids)

            # 〔このブロックがすること〕 TTL/解消でキャンセルした事実を片側ごとに通知
            try:
                if self.on_order_event:
                    for _oid in order_ids:
                        self.on_order_event("cancel", {"order_id": str(_oid)})

            except Exception:
                pass


    async def flatten_ioc(self) -> None:
        """〔このメソッドがすること〕 市場成行（IOC）で素早くフラット化します（スケルトン）。"""
        try:
            from hl_core.api.http import flatten_ioc  # type: ignore
        except Exception:
            logger.info("[paper=%s] IOC flatten (placeholder) executed.", self.paper)
            return
        try:
            await flatten_ioc(self.symbol)  # type: ignore[misc]
        except Exception as e:
            logger.warning("flatten_ioc failed: %s", e)

    async def place_reverse_stop(self, fill_side: str, ref_mid: float, stop_ticks: float) -> Optional[str]:
        """〔このメソッドがすること〕
        充足したポジションを守る「逆指値（STOP）」を 1 本だけ出します（OCOの片翼）。
        - fill_side="BUY" のとき: 防御は SELL STOP（ref_mid − stop_ticks×tick）
        - fill_side="SELL" のとき: 防御は BUY  STOP（ref_mid + stop_ticks×tick）
        - 取引所APIが未実装ならプレースホルダで安全にログだけ出し、疑似 order_id を返します。
        """
        side = str(fill_side).upper()
        if side not in ("BUY", "SELL"):
            logger.warning("place_reverse_stop: invalid side=%s", fill_side)
            return None
        stop_px = ref_mid - stop_ticks * self.tick if side == "BUY" else ref_mid + stop_ticks * self.tick
        stop_px = _round_to_tick(stop_px, self.tick)

        payload = {
            "symbol": self.symbol,
            "side": "SELL" if side == "BUY" else "BUY",
            "stop_price": stop_px,
            "size": min(self.max_exposure, 1.0),  # 後で実ポジションサイズに合わせて上書き想定
            "time_in_force": "GTC",
            "reduce_only": True,
            "type": "STOP",
            "paper": self.paper,
        }
        try:
            from hl_core.api.http import place_order  # type: ignore
        except Exception:
            logger.info("[paper=%s] place_reverse_stop placeholder: %s", self.paper, payload)
            return f"paper-stop-{payload['side']}-{int(time.time()*1000)}"

        try:
            resp = await place_order(**payload)  # type: ignore[misc]
            return str(resp.get("order_id", "")) or None  # type: ignore[union-attr]
        except Exception as e:
            logger.warning("place_reverse_stop failed: %s", e)
            return None

    async def cancel_order_safely(self, order_id: Optional[str]) -> None:
        """〔このメソッドがすること〕 単一注文のキャンセルを安全に実行します（存在しなくてもOK）。"""
        if not order_id:
            return
        try:
            from hl_core.api.http import cancel_order  # type: ignore
        except Exception:
            logger.info("[paper=%s] cancel placeholder: %s", self.paper, order_id)
            return
        try:
            await cancel_order(self.symbol, order_id)  # type: ignore[misc]
            # 〔この行がすること〕 手動キャンセルでも露出を減算
            self._reduce_open_maker(order_id)
<<<<<<< HEAD
            # 〔このブロックがすること〕 手動キャンセルの通知（露出も併記）
            try:
                if self.on_order_event:
                    self.on_order_event(
                        "cancel",
                        {"order_id": str(order_id), "open_maker_btc": float(self._open_maker_btc)},
                    )
            except Exception:
                pass
=======

>>>>>>> 90bfb81d
        except Exception as e:
            logger.debug("cancel_order (safe) ignored: %s", e)

    async def time_stop_after(self, ms: int) -> None:
        """〔このメソッドがすること〕
        指定ミリ秒だけ待ってから **IOC で即時クローズ**します（Time‑Stop）。
        - 発注/充足状況に関わらず「時間で逃げる」最後の安全装置です。
        """
        try:
            await asyncio.sleep(max(0.0, float(ms) / 1000.0))
        except Exception:
            return
        await self.flatten_ioc()

    # ─────────────── 内部ユーティリティ（APIアダプタ呼び出し） ───────────────

    async def _post_only_iceberg(
        self, side: str, price: float, total: float, display: float, ttl_s: float
    ) -> Optional[str]:
        """〔このメソッドがすること〕 post-only のアイスバーグ指値を発注し、order_id を返します。"""
        payload = {
            "symbol": self.symbol,
            "side": side,
            "price": price,
            "size": total,
            "display_size": display,
            "time_in_force": "PO",   # Post Only
            "iceberg": True,
            "ttl_s": ttl_s,
            "paper": self.paper,
        }
        try:
            from hl_core.api.http import place_order  # type: ignore
        except Exception:
            logger.info("[paper=%s] place_order placeholder: %s", self.paper, payload)
            # 擬似 order_id（テスト用）
            return f"paper-{side}-{price}-{int(time.time()*1000)}"

        try:
            resp = await place_order(**payload)  # type: ignore[misc]
            oid = str(resp.get("order_id", ""))  # type: ignore[union-attr]
            return oid or None
        except Exception as e:
            logger.warning("place_order failed: %s", e)
            return None

    async def _cancel_many(self, order_ids: list[str]) -> None:
        """〔このメソッドがすること〕 複数注文をキャンセルします（存在しなくても安全）。"""
        if not order_ids:
            return
        try:
            from hl_core.api.http import cancel_order  # type: ignore
        except Exception:
            logger.info("[paper=%s] cancel placeholder: %s", self.paper, order_ids)
            return

        for oid in order_ids:
            try:
                await cancel_order(self.symbol, oid)  # type: ignore[misc]
            except Exception as e:
                logger.debug("cancel_order failed (ignored): %s", e)

    def _reduce_open_maker(self, order_id: str) -> None:
        """〔このメソッドがすること〕
        指定 order_id の発注サイズを台帳から引き当て、未約定メーカー露出を減算します。
        （同じ order_id に対しては一度だけ作用）
        """
        try:
            size = float(self._order_size.pop(order_id, 0.0))
        except Exception:
            size = 0.0
        if size > 0.0:
            self._open_maker_btc = max(0.0, self._open_maker_btc - size)

    # ─────────────── クールダウン管理（簡易） ───────────────

    def _in_cooldown(self, side: str) -> bool:
        """〔このメソッドがすること〕 直近フィルの同方向に対するクールダウン中かを返します。"""
        if self._last_fill_side != side:
            return False
        cool = self.cooldown_factor * max(self._period_s, 0.5)
        return (time.time() - self._last_fill_time) < cool

    def register_fill(self, side: str) -> None:
        """〔このメソッドがすること〕 フィル発生を記録し、クールダウンを開始します。"""
        self._last_fill_side = side
        self._last_fill_time = time.time()<|MERGE_RESOLUTION|>--- conflicted
+++ resolved
@@ -89,7 +89,7 @@
             if (self._open_maker_btc + total) > self.max_exposure:
                 try:
                     if self.on_order_event:
-<<<<<<< HEAD
+
                         self.on_order_event(
                             "skip",
                             {
@@ -98,12 +98,7 @@
                                 "open_maker_btc": float(self._open_maker_btc),
                             },
                         )
-=======
-
-                        self.on_order_event("skip", {"side": side, "reason": "exposure"})
-
-
->>>>>>> 90bfb81d
+
                 except Exception:
                     pass
                 continue
@@ -224,7 +219,7 @@
             await cancel_order(self.symbol, order_id)  # type: ignore[misc]
             # 〔この行がすること〕 手動キャンセルでも露出を減算
             self._reduce_open_maker(order_id)
-<<<<<<< HEAD
+
             # 〔このブロックがすること〕 手動キャンセルの通知（露出も併記）
             try:
                 if self.on_order_event:
@@ -234,9 +229,7 @@
                     )
             except Exception:
                 pass
-=======
-
->>>>>>> 90bfb81d
+
         except Exception as e:
             logger.debug("cancel_order (safe) ignored: %s", e)
 

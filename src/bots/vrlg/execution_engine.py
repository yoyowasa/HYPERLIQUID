--- conflicted
+++ resolved
@@ -64,12 +64,10 @@
         self._last_fill_time: float = 0.0
         self._period_s: float = 1.0  # RotationDetector から更新注入予定
         self.on_order_event: Optional[Callable[[str, Dict[str, Any]], None]] = None  # 〔この行がすること〕 'skip'/'submitted'/'reject'/'cancel' を Strategy 側へ通知するコールバック
-<<<<<<< HEAD
+
         self._open_maker_btc: float = 0.0  # 〔この属性がすること〕 未キャンセルの maker 注文サイズ合計（BTC）を管理
         self._order_size: Dict[str, float] = {}  # 〔この属性がすること〕 order_id → 発注 total サイズの対応
-=======
-
->>>>>>> 64ba38b3
+
 
     def set_period_hint(self, period_s: float) -> None:
         """〔このメソッドがすること〕 R*（推定周期）ヒントを注入し、クールダウン計算に使います。"""
@@ -94,10 +92,7 @@
             if (self._open_maker_btc + total) > self.max_exposure:
                 try:
                     if self.on_order_event:
-<<<<<<< HEAD
-=======
-
->>>>>>> 64ba38b3
+
                         self.on_order_event(
                             "skip",
                             {
@@ -106,10 +101,7 @@
                                 "open_maker_btc": float(self._open_maker_btc),
                             },
                         )
-<<<<<<< HEAD
-=======
-
->>>>>>> 64ba38b3
+
                 except Exception:
                     pass
                 continue
@@ -118,7 +110,7 @@
                 # 〔このブロックがすること〕 クールダウンによるスキップを上位へ通知（意思決定ログ用）
                 try:
                     if self.on_order_event:
-<<<<<<< HEAD
+
                         self.on_order_event(
                             "skip",
                             {
@@ -127,17 +119,13 @@
                                 "open_maker_btc": float(self._open_maker_btc),
                             },
                         )
-=======
-
-                        self.on_order_event("skip", {"side": side, "reason": "cooldown"})
-
->>>>>>> 64ba38b3
+
                 except Exception:
                     pass
                 continue
             oid = await self._post_only_iceberg(side, price, total, display, self.ttl_ms / 1000.0)
             if oid:
-<<<<<<< HEAD
+
                 # 〔この行がすること〕 受理された maker 注文の露出を加算し、order_id を記録
                 self._open_maker_btc += float(total)
                 self._order_size[str(oid)] = float(total)
@@ -153,14 +141,7 @@
                                 "open_maker_btc": float(self._open_maker_btc),
                             },
                         )
-=======
-
-                # 〔このブロックがすること〕 発注が通った事実を通知（片側ごと）
-                try:
-                    if self.on_order_event:
-                        self.on_order_event("submitted", {"side": side, "price": float(price), "order_id": str(oid)})
-
->>>>>>> 64ba38b3
+
                 except Exception:
                     pass
                 ids.append(oid)
@@ -168,7 +149,7 @@
                 # 〔このブロックがすること〕 取引所から拒否/未受理（None）を通知
                 try:
                     if self.on_order_event:
-<<<<<<< HEAD
+
                         self.on_order_event(
                             "reject",
                             {
@@ -177,11 +158,7 @@
                                 "open_maker_btc": float(self._open_maker_btc),
                             },
                         )
-=======
-
-                        self.on_order_event("reject", {"side": side, "price": float(price)})
-
->>>>>>> 64ba38b3
+
                 except Exception:
                     pass
         return ids
@@ -286,10 +263,7 @@
             await cancel_order(self.symbol, order_id)  # type: ignore[misc]
             # 〔この行がすること〕 手動キャンセルでも露出を減算
             self._reduce_open_maker(order_id)
-<<<<<<< HEAD
-=======
-
->>>>>>> 64ba38b3
+
             # 〔このブロックがすること〕 手動キャンセルの通知（露出も併記）
             try:
                 if self.on_order_event:
@@ -299,10 +273,7 @@
                     )
             except Exception:
                 pass
-<<<<<<< HEAD
-=======
-
->>>>>>> 64ba38b3
+
         except Exception as e:
             logger.debug("cancel_order (safe) ignored: %s", e)
 

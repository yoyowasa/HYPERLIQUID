# 〔このモジュールがすること〕
# VRLG の発注まわり（post-only Iceberg、TTL、OCO、IOC解消、クールダウン）を司ります。
# 実際の取引所 API 呼び出しは hl_core.api.http のプレースホルダに委譲し、未実装でも落ちないようにします。

from __future__ import annotations

import asyncio
import time
<<<<<<< HEAD
from typing import Optional, Callable, Any  # 〔この行がすること〕 オーダーイベント用のコールバック型を使えるようにする
=======
from typing import Optional, Callable, Dict, Any  # 〔この行がすること〕 オーダーイベント用のコールバック型を使えるようにする
>>>>>>> f5bad52f

from hl_core.utils.logger import get_logger

logger = get_logger("VRLG.exec")


def _safe(cfg, section: str, key: str, default):
    """〔この関数がすること〕 設定オブジェクト/辞書の両対応で値を安全に取得します。"""
    try:
        sec = getattr(cfg, section)
        return getattr(sec, key, default)
    except Exception:
        try:
            return cfg[section].get(key, default)  # type: ignore[index]
        except Exception:
            return default


def _round_to_tick(x: float, tick: float) -> float:
    """〔この関数がすること〕 価格をティックサイズに丸めます。"""
    if tick <= 0:
        return x
    return round(x / tick) * tick


class ExecutionEngine:
    """〔このクラスがすること〕
    - post-only Iceberg 指値をミッド±0.5tick に同時提示
    - TTL 経過でキャンセル
    - 充足後は IOC で即解消（Time-Stop/OCOは後続差し込み）
    - フィル後の同方向クールダウン（2×R* 秒）を管理
    """

<<<<<<< HEAD
    on_order_event: Optional[Callable[[str, dict[str, Any]], None]]
=======
    on_order_event: Optional[Callable[[str, Dict[str, Any]], None]]
>>>>>>> f5bad52f
    _open_maker_btc: float
    _order_size: dict[str, float]

    def __init__(self, cfg, paper: bool) -> None:
        """〔このメソッドがすること〕 コンフィグを読み込み、発注パラメータと内部状態を初期化します。"""
        self.paper = paper
        self.symbol: str = _safe(cfg, "symbol", "name", "BTCUSD-PERP")
        self.tick: float = float(_safe(cfg, "symbol", "tick_size", 0.5))
        self.ttl_ms: int = int(_safe(cfg, "exec", "order_ttl_ms", 1000))
        self.display_ratio: float = float(_safe(cfg, "exec", "display_ratio", 0.25))
        self.min_display: float = float(_safe(cfg, "exec", "min_display_btc", 0.01))
        self.max_exposure: float = float(_safe(cfg, "exec", "max_exposure_btc", 0.8))
        self.cooldown_factor: float = float(_safe(cfg, "exec", "cooldown_factor", 2.0))
        # 〔この行がすること〕 通常置きのオフセットを保持
        self.offset_ticks_normal: float = float(_safe(cfg, "exec", "offset_ticks_normal", 0.5))
        # 〔この行がすること〕 深置きのオフセットを保持
        self.offset_ticks_deep: float = float(_safe(cfg, "exec", "offset_ticks_deep", 1.5))

        # 内部状態
        self._last_fill_side: Optional[str] = None  # "BUY" or "SELL"
        self._last_fill_time: float = 0.0
        self._period_s: float = 1.0  # RotationDetector から更新注入予定
<<<<<<< HEAD
        self.on_order_event: Optional[Callable[[str, dict[str, Any]], None]] = None  # 〔この行がすること〕 'skip'/'submitted'/'reject'/'cancel' を Strategy 側へ通知するコールバック
        self._open_maker_btc: float = 0.0  # 〔この属性がすること〕 未キャンセルの maker 注文サイズ合計（BTC）を管理
        self._order_size: dict[str, float] = {}  # 〔この属性がすること〕 order_id → 発注 total サイズの対応
=======
        self.on_order_event: Optional[Callable[[str, Dict[str, Any]], None]] = None  # 〔この行がすること〕 'skip'/'submitted'/'reject'/'cancel' を Strategy 側へ通知するコールバック

        self._open_maker_btc: float = 0.0  # 〔この属性がすること〕 未キャンセルの maker 注文サイズ合計（BTC）を管理
        self._order_size: Dict[str, float] = {}  # 〔この属性がすること〕 order_id → 発注 total サイズの対応

>>>>>>> f5bad52f

    def set_period_hint(self, period_s: float) -> None:
        """〔このメソッドがすること〕 R*（推定周期）ヒントを注入し、クールダウン計算に使います。"""
        if period_s > 0:
            self._period_s = float(period_s)

    async def place_two_sided(self, mid: float, total: float, deepen: bool = False) -> list[str]:
        """〔このメソッドがすること〕
        ミッド±offset_ticks×tick に post-only Iceberg を両面で出し、order_id を返します。
        deepen=True のときは offset_ticks=1.5（深置き）、通常は 0.5 を使います。
        display サイズは total×display_ratio を min/max で挟みます。
        """
        # 〔この行がすること〕 設定のオフセット値を採用
        offset_ticks = self.offset_ticks_deep if deepen else self.offset_ticks_normal
        px_bid = _round_to_tick(mid - offset_ticks * self.tick, self.tick)
        px_ask = _round_to_tick(mid + offset_ticks * self.tick, self.tick)
        display = max(self.min_display, min(total, total * self.display_ratio))

        ids: list[str] = []
        for side, price in (("BUY", px_bid), ("SELL", px_ask)):
            # 〔このブロックがすること〕 上限を超えるならその片側はスキップ（意思決定ログへ通知）
            if (self._open_maker_btc + total) > self.max_exposure:
                try:
                    if self.on_order_event:
<<<<<<< HEAD
=======

>>>>>>> f5bad52f
                        self.on_order_event(
                            "skip",
                            {
                                "side": side,
                                "reason": "exposure",
                                "open_maker_btc": float(self._open_maker_btc),
                            },
                        )
<<<<<<< HEAD
=======

>>>>>>> f5bad52f
                except Exception:
                    pass
                continue
            if self._in_cooldown(side):
                logger.debug("cooldown active: skip %s", side)
                # 〔このブロックがすること〕 クールダウンによるスキップを上位へ通知（意思決定ログ用）
                try:
                    if self.on_order_event:
<<<<<<< HEAD
=======

>>>>>>> f5bad52f
                        self.on_order_event(
                            "skip",
                            {
                                "side": side,
                                "reason": "cooldown",
                                "open_maker_btc": float(self._open_maker_btc),
                            },
                        )
<<<<<<< HEAD
=======

>>>>>>> f5bad52f
                except Exception:
                    pass
                continue
            oid = await self._post_only_iceberg(side, price, total, display, self.ttl_ms / 1000.0)
            if oid:
<<<<<<< HEAD
=======

>>>>>>> f5bad52f
                # 〔この行がすること〕 受理された maker 注文の露出を加算し、order_id を記録
                self._open_maker_btc += float(total)
                self._order_size[str(oid)] = float(total)
                # 〔このブロックがすること〕 発注が通った事実を通知（片側ごと）
                try:
                    if self.on_order_event:
                        self.on_order_event(
                            "submitted",
                            {
                                "side": side,
                                "price": float(price),
                                "order_id": str(oid),
                                "open_maker_btc": float(self._open_maker_btc),
                            },
                        )
<<<<<<< HEAD
=======

>>>>>>> f5bad52f
                except Exception:
                    pass
                ids.append(oid)
            else:
                # 〔このブロックがすること〕 取引所から拒否/未受理（None）を通知
                try:
                    if self.on_order_event:
<<<<<<< HEAD
=======

>>>>>>> f5bad52f
                        self.on_order_event(
                            "reject",
                            {
                                "side": side,
                                "price": float(price),
                                "open_maker_btc": float(self._open_maker_btc),
                            },
                        )
<<<<<<< HEAD
=======

>>>>>>> f5bad52f
                except Exception:
                    pass
        return ids

    async def wait_fill_or_ttl(self, order_ids: list[str], timeout_s: float) -> None:
        """〔このメソッドがすること〕
        TTL またはフィル完了のどちらか早い方まで待機し、その後に未約定分をキャンセルします。
        実約定検知は後続（fills stream）で置き換え可能なように簡易に実装します。
        """
        if not order_ids:
            return
        try:
            await asyncio.sleep(timeout_s)
        finally:
            await self._cancel_many(order_ids)
            # 〔このブロックがすること〕 キャンセル完了後に、未約定メーカー露出を減算
            for _oid in order_ids:
                self._reduce_open_maker(_oid)
            # 〔このブロックがすること〕 TTL/解消でキャンセルした事実を片側ごとに通知（露出も併記）
            try:
                if self.on_order_event:
                    for _oid in order_ids:
                        self.on_order_event(
                            "cancel",
                            {
                                "order_id": str(_oid),
                                "open_maker_btc": float(self._open_maker_btc),
                            },
                        )
            except Exception:
                pass
<<<<<<< HEAD
=======

            # 〔このブロックがすること〕 TTL/解消でキャンセルした事実を片側ごとに通知
            try:
                if self.on_order_event:
                    for _oid in order_ids:
                        self.on_order_event("cancel", {"order_id": str(_oid)})

            except Exception:
                pass

>>>>>>> f5bad52f

    async def flatten_ioc(self) -> None:
        """〔このメソッドがすること〕 市場成行（IOC）で素早くフラット化します（スケルトン）。"""
        try:
            from hl_core.api.http import flatten_ioc  # type: ignore
        except Exception:
            logger.info("[paper=%s] IOC flatten (placeholder) executed.", self.paper)
            return
        try:
            await flatten_ioc(self.symbol)  # type: ignore[misc]
        except Exception as e:
            logger.warning("flatten_ioc failed: %s", e)

    async def place_reverse_stop(self, fill_side: str, ref_mid: float, stop_ticks: float) -> Optional[str]:
        """〔このメソッドがすること〕
        充足したポジションを守る「逆指値（STOP）」を 1 本だけ出します（OCOの片翼）。
        - fill_side="BUY" のとき: 防御は SELL STOP（ref_mid − stop_ticks×tick）
        - fill_side="SELL" のとき: 防御は BUY  STOP（ref_mid + stop_ticks×tick）
        - 取引所APIが未実装ならプレースホルダで安全にログだけ出し、疑似 order_id を返します。
        """
        side = str(fill_side).upper()
        if side not in ("BUY", "SELL"):
            logger.warning("place_reverse_stop: invalid side=%s", fill_side)
            return None
        stop_px = ref_mid - stop_ticks * self.tick if side == "BUY" else ref_mid + stop_ticks * self.tick
        stop_px = _round_to_tick(stop_px, self.tick)

        payload = {
            "symbol": self.symbol,
            "side": "SELL" if side == "BUY" else "BUY",
            "stop_price": stop_px,
            "size": min(self.max_exposure, 1.0),  # 後で実ポジションサイズに合わせて上書き想定
            "time_in_force": "GTC",
            "reduce_only": True,
            "type": "STOP",
            "paper": self.paper,
        }
        try:
            from hl_core.api.http import place_order  # type: ignore
        except Exception:
            logger.info("[paper=%s] place_reverse_stop placeholder: %s", self.paper, payload)
            return f"paper-stop-{payload['side']}-{int(time.time()*1000)}"

        try:
            resp = await place_order(**payload)  # type: ignore[misc]
            return str(resp.get("order_id", "")) or None  # type: ignore[union-attr]
        except Exception as e:
            logger.warning("place_reverse_stop failed: %s", e)
            return None

    async def cancel_order_safely(self, order_id: Optional[str]) -> None:
        """〔このメソッドがすること〕 単一注文のキャンセルを安全に実行します（存在しなくてもOK）。"""
        if not order_id:
            return
        try:
            from hl_core.api.http import cancel_order  # type: ignore
        except Exception:
            logger.info("[paper=%s] cancel placeholder: %s", self.paper, order_id)
            return
        try:
            await cancel_order(self.symbol, order_id)  # type: ignore[misc]
            # 〔この行がすること〕 手動キャンセルでも露出を減算
            self._reduce_open_maker(order_id)
<<<<<<< HEAD
=======

>>>>>>> f5bad52f
            # 〔このブロックがすること〕 手動キャンセルの通知（露出も併記）
            try:
                if self.on_order_event:
                    self.on_order_event(
                        "cancel",
                        {"order_id": str(order_id), "open_maker_btc": float(self._open_maker_btc)},
                    )
            except Exception:
                pass
<<<<<<< HEAD
=======

>>>>>>> f5bad52f
        except Exception as e:
            logger.debug("cancel_order (safe) ignored: %s", e)

    async def time_stop_after(self, ms: int) -> None:
        """〔このメソッドがすること〕
        指定ミリ秒だけ待ってから **IOC で即時クローズ**します（Time‑Stop）。
        - 発注/充足状況に関わらず「時間で逃げる」最後の安全装置です。
        """
        try:
            await asyncio.sleep(max(0.0, float(ms) / 1000.0))
        except Exception:
            return
        await self.flatten_ioc()

    # ─────────────── 内部ユーティリティ（APIアダプタ呼び出し） ───────────────

    async def _post_only_iceberg(
        self, side: str, price: float, total: float, display: float, ttl_s: float
    ) -> Optional[str]:
        """〔このメソッドがすること〕 post-only のアイスバーグ指値を発注し、order_id を返します。"""
        payload = {
            "symbol": self.symbol,
            "side": side,
            "price": price,
            "size": total,
            "display_size": display,
            "time_in_force": "PO",   # Post Only
            "iceberg": True,
            "ttl_s": ttl_s,
            "paper": self.paper,
        }
        try:
            from hl_core.api.http import place_order  # type: ignore
        except Exception:
            logger.info("[paper=%s] place_order placeholder: %s", self.paper, payload)
            # 擬似 order_id（テスト用）
            return f"paper-{side}-{price}-{int(time.time()*1000)}"

        try:
            resp = await place_order(**payload)  # type: ignore[misc]
            oid = str(resp.get("order_id", ""))  # type: ignore[union-attr]
            return oid or None
        except Exception as e:
            logger.warning("place_order failed: %s", e)
            return None

    async def _cancel_many(self, order_ids: list[str]) -> None:
        """〔このメソッドがすること〕 複数注文をキャンセルします（存在しなくても安全）。"""
        if not order_ids:
            return
        try:
            from hl_core.api.http import cancel_order  # type: ignore
        except Exception:
            logger.info("[paper=%s] cancel placeholder: %s", self.paper, order_ids)
            return

        for oid in order_ids:
            try:
                await cancel_order(self.symbol, oid)  # type: ignore[misc]
            except Exception as e:
                logger.debug("cancel_order failed (ignored): %s", e)

    def _reduce_open_maker(self, order_id: str) -> None:
        """〔このメソッドがすること〕
        指定 order_id の発注サイズを台帳から引き当て、未約定メーカー露出を減算します。
        （同じ order_id に対しては一度だけ作用）
        """
        try:
            size = float(self._order_size.pop(order_id, 0.0))
        except Exception:
            size = 0.0
        if size > 0.0:
            self._open_maker_btc = max(0.0, self._open_maker_btc - size)

    # ─────────────── クールダウン管理（簡易） ───────────────

    def _in_cooldown(self, side: str) -> bool:
        """〔このメソッドがすること〕 直近フィルの同方向に対するクールダウン中かを返します。"""
        if self._last_fill_side != side:
            return False
        cool = self.cooldown_factor * max(self._period_s, 0.5)
        return (time.time() - self._last_fill_time) < cool

    def register_fill(self, side: str) -> None:
        """〔このメソッドがすること〕 フィル発生を記録し、クールダウンを開始します。"""
        self._last_fill_side = side
        self._last_fill_time = time.time()<|MERGE_RESOLUTION|>--- conflicted
+++ resolved
@@ -6,11 +6,9 @@
 
 import asyncio
 import time
-<<<<<<< HEAD
-from typing import Optional, Callable, Any  # 〔この行がすること〕 オーダーイベント用のコールバック型を使えるようにする
-=======
+
 from typing import Optional, Callable, Dict, Any  # 〔この行がすること〕 オーダーイベント用のコールバック型を使えるようにする
->>>>>>> f5bad52f
+
 
 from hl_core.utils.logger import get_logger
 
@@ -44,11 +42,9 @@
     - フィル後の同方向クールダウン（2×R* 秒）を管理
     """
 
-<<<<<<< HEAD
-    on_order_event: Optional[Callable[[str, dict[str, Any]], None]]
-=======
+
     on_order_event: Optional[Callable[[str, Dict[str, Any]], None]]
->>>>>>> f5bad52f
+
     _open_maker_btc: float
     _order_size: dict[str, float]
 
@@ -71,17 +67,11 @@
         self._last_fill_side: Optional[str] = None  # "BUY" or "SELL"
         self._last_fill_time: float = 0.0
         self._period_s: float = 1.0  # RotationDetector から更新注入予定
-<<<<<<< HEAD
-        self.on_order_event: Optional[Callable[[str, dict[str, Any]], None]] = None  # 〔この行がすること〕 'skip'/'submitted'/'reject'/'cancel' を Strategy 側へ通知するコールバック
-        self._open_maker_btc: float = 0.0  # 〔この属性がすること〕 未キャンセルの maker 注文サイズ合計（BTC）を管理
-        self._order_size: dict[str, float] = {}  # 〔この属性がすること〕 order_id → 発注 total サイズの対応
-=======
+
         self.on_order_event: Optional[Callable[[str, Dict[str, Any]], None]] = None  # 〔この行がすること〕 'skip'/'submitted'/'reject'/'cancel' を Strategy 側へ通知するコールバック
 
         self._open_maker_btc: float = 0.0  # 〔この属性がすること〕 未キャンセルの maker 注文サイズ合計（BTC）を管理
         self._order_size: Dict[str, float] = {}  # 〔この属性がすること〕 order_id → 発注 total サイズの対応
-
->>>>>>> f5bad52f
 
     def set_period_hint(self, period_s: float) -> None:
         """〔このメソッドがすること〕 R*（推定周期）ヒントを注入し、クールダウン計算に使います。"""
@@ -106,10 +96,7 @@
             if (self._open_maker_btc + total) > self.max_exposure:
                 try:
                     if self.on_order_event:
-<<<<<<< HEAD
-=======
-
->>>>>>> f5bad52f
+
                         self.on_order_event(
                             "skip",
                             {
@@ -118,10 +105,7 @@
                                 "open_maker_btc": float(self._open_maker_btc),
                             },
                         )
-<<<<<<< HEAD
-=======
-
->>>>>>> f5bad52f
+
                 except Exception:
                     pass
                 continue
@@ -130,10 +114,7 @@
                 # 〔このブロックがすること〕 クールダウンによるスキップを上位へ通知（意思決定ログ用）
                 try:
                     if self.on_order_event:
-<<<<<<< HEAD
-=======
-
->>>>>>> f5bad52f
+
                         self.on_order_event(
                             "skip",
                             {
@@ -142,19 +123,13 @@
                                 "open_maker_btc": float(self._open_maker_btc),
                             },
                         )
-<<<<<<< HEAD
-=======
-
->>>>>>> f5bad52f
+
                 except Exception:
                     pass
                 continue
             oid = await self._post_only_iceberg(side, price, total, display, self.ttl_ms / 1000.0)
             if oid:
-<<<<<<< HEAD
-=======
-
->>>>>>> f5bad52f
+
                 # 〔この行がすること〕 受理された maker 注文の露出を加算し、order_id を記録
                 self._open_maker_btc += float(total)
                 self._order_size[str(oid)] = float(total)
@@ -170,10 +145,7 @@
                                 "open_maker_btc": float(self._open_maker_btc),
                             },
                         )
-<<<<<<< HEAD
-=======
-
->>>>>>> f5bad52f
+
                 except Exception:
                     pass
                 ids.append(oid)
@@ -181,10 +153,7 @@
                 # 〔このブロックがすること〕 取引所から拒否/未受理（None）を通知
                 try:
                     if self.on_order_event:
-<<<<<<< HEAD
-=======
-
->>>>>>> f5bad52f
+
                         self.on_order_event(
                             "reject",
                             {
@@ -193,10 +162,7 @@
                                 "open_maker_btc": float(self._open_maker_btc),
                             },
                         )
-<<<<<<< HEAD
-=======
-
->>>>>>> f5bad52f
+
                 except Exception:
                     pass
         return ids
@@ -228,19 +194,7 @@
                         )
             except Exception:
                 pass
-<<<<<<< HEAD
-=======
-
-            # 〔このブロックがすること〕 TTL/解消でキャンセルした事実を片側ごとに通知
-            try:
-                if self.on_order_event:
-                    for _oid in order_ids:
-                        self.on_order_event("cancel", {"order_id": str(_oid)})
-
-            except Exception:
-                pass
-
->>>>>>> f5bad52f
+
 
     async def flatten_ioc(self) -> None:
         """〔このメソッドがすること〕 市場成行（IOC）で素早くフラット化します（スケルトン）。"""
@@ -304,10 +258,6 @@
             await cancel_order(self.symbol, order_id)  # type: ignore[misc]
             # 〔この行がすること〕 手動キャンセルでも露出を減算
             self._reduce_open_maker(order_id)
-<<<<<<< HEAD
-=======
-
->>>>>>> f5bad52f
             # 〔このブロックがすること〕 手動キャンセルの通知（露出も併記）
             try:
                 if self.on_order_event:
@@ -317,10 +267,7 @@
                     )
             except Exception:
                 pass
-<<<<<<< HEAD
-=======
-
->>>>>>> f5bad52f
+
         except Exception as e:
             logger.debug("cancel_order (safe) ignored: %s", e)
 

--- conflicted
+++ resolved
@@ -59,10 +59,9 @@
         self.max_exposure: float = float(_safe(cfg, "exec", "max_exposure_btc", 0.8))
         self.cooldown_factor: float = float(_safe(cfg, "exec", "cooldown_factor", 2.0))
         self.side_mode: str = str(_safe(cfg, "exec", "side_mode", "both")).lower()  # 〔この行がすること〕 片面/両面モード設定を保持
-<<<<<<< HEAD
+
         self.splits: int = int(_safe(cfg, "exec", "splits", 1))  # 〔この行がすること〕 1クリップを何分割で出すか（片面あたりの子注文本数）
-=======
->>>>>>> 85179038
+
         # 〔この行がすること〕 通常置きのオフセットを保持
         self.offset_ticks_normal: float = float(_safe(cfg, "exec", "offset_ticks_normal", 0.5))
         # 〔この行がすること〕 深置きのオフセットを保持
@@ -97,7 +96,7 @@
         px_bid = _round_to_tick(mid - offset_ticks * self.tick, self.tick)
         px_ask = _round_to_tick(mid + offset_ticks * self.tick, self.tick)
 
-<<<<<<< HEAD
+
         if total <= 0.0:
             return []
 
@@ -112,33 +111,7 @@
 
         ids: list[str] = []
         for side, price in sides:
-=======
-        # 〔このブロックがすること〕 設定に応じて発注する向きを選択（両面/BUYのみ/SELLのみ）
-        sides = [("BUY", px_bid), ("SELL", px_ask)]
-        if self.side_mode == "buy":
-            sides = [("BUY", px_bid)]
-        elif self.side_mode == "sell":
-            sides = [("SELL", px_ask)]
-
-        ids: list[str] = []
-        for side, price in sides:  # 〔この行がすること〕 上で決めた向きだけをループする
-            # 〔このブロックがすること〕 上限を超えるならその片側はスキップ（意思決定ログへ通知）
-            if (self._open_maker_btc + total) > self.max_exposure:
-                try:
-                    if self.on_order_event:
-                        self.on_order_event(
-                            "skip",
-                            {
-                                "side": side,
-                                "reason": "exposure",
-                                "open_maker_btc": float(self._open_maker_btc),
-                                "trace_id": self.trace_id,
-                            },
-                        )
-                except Exception:
-                    pass
-                continue
->>>>>>> 85179038
+
             if self._in_cooldown(side):
                 try:
                     if self.on_order_event:
@@ -154,7 +127,7 @@
                 except Exception:
                     pass
                 continue
-<<<<<<< HEAD
+
 
             for _ in range(splits):
                 if (self._open_maker_btc + child_total) > self.max_exposure:
@@ -211,45 +184,7 @@
                             )
                     except Exception:
                         pass
-=======
-            oid = await self._post_only_iceberg(side, price, total, display, self.ttl_ms / 1000.0)
-            if oid:
-
-                # 〔この行がすること〕 受理された maker 注文の露出を加算し、order_id を記録
-                self._open_maker_btc += float(total)
-                self._order_size[str(oid)] = float(total)
-                # 〔このブロックがすること〕 発注が通った事実を通知（片側ごと）
-                try:
-                    if self.on_order_event:
-                        self.on_order_event(
-                            "submitted",
-                            {
-                                "side": side,
-                                "price": float(price),
-                                "order_id": str(oid),
-                                "open_maker_btc": float(self._open_maker_btc),
-                                "trace_id": self.trace_id,
-                            },
-                        )
-                except Exception:
-                    pass
-                ids.append(oid)
-            else:
-                # 〔このブロックがすること〕 取引所から拒否/未受理（None）を通知
-                try:
-                    if self.on_order_event:
-                        self.on_order_event(
-                            "reject",
-                            {
-                                "side": side,
-                                "price": float(price),
-                                "open_maker_btc": float(self._open_maker_btc),
-                                "trace_id": self.trace_id,
-                            },
-                        )
-                except Exception:
-                    pass
->>>>>>> 85179038
+
         return ids
 
     async def wait_fill_or_ttl(self, order_ids: list[str], timeout_s: float) -> None:

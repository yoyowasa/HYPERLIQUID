--- conflicted
+++ resolved
@@ -60,11 +60,6 @@
         self._last_fill_time: float = 0.0
         self._period_s: float = 1.0  # RotationDetector から更新注入予定
         self.on_order_event: Optional[Callable[[str, Dict[str, Any]], None]] = None  # 〔この行がすること〕 'skip'/'submitted'/'reject'/'cancel' を Strategy 側へ通知するコールバック
-<<<<<<< HEAD
-        self._open_maker_btc: float = 0.0  # 〔この属性がすること〕 未キャンセルの maker 注文サイズ合計（BTC）を管理
-        self._order_size: Dict[str, float] = {}  # 〔この属性がすること〕 order_id → 発注 total サイズの対応
-=======
->>>>>>> d8e852bc
 
     def set_period_hint(self, period_s: float) -> None:
         """〔このメソッドがすること〕 R*（推定周期）ヒントを注入し、クールダウン計算に使います。"""
@@ -104,12 +99,7 @@
                 continue
             oid = await self._post_only_iceberg(side, price, total, display, self.ttl_ms / 1000.0)
             if oid:
-<<<<<<< HEAD
-                # 〔この行がすること〕 受理された maker 注文の露出を加算し、order_id を記録
-                self._open_maker_btc += float(total)
-                self._order_size[str(oid)] = float(total)
-=======
->>>>>>> d8e852bc
+
                 # 〔このブロックがすること〕 発注が通った事実を通知（片側ごと）
                 try:
                     if self.on_order_event:
@@ -144,12 +134,7 @@
                         self.on_order_event("cancel", {"order_id": str(_oid)})
             except Exception:
                 pass
-<<<<<<< HEAD
-            # 〔このブロックがすること〕 キャンセル完了後に、未約定メーカー露出を減算
-            for _oid in order_ids:
-                self._reduce_open_maker(_oid)
-=======
->>>>>>> d8e852bc
+
 
     async def flatten_ioc(self) -> None:
         """〔このメソッドがすること〕 市場成行（IOC）で素早くフラット化します（スケルトン）。"""

--- conflicted
+++ resolved
@@ -89,18 +89,10 @@
             if (self._open_maker_btc + total) > self.max_exposure:
                 try:
                     if self.on_order_event:
-<<<<<<< HEAD
+
                         self.on_order_event("skip", {"side": side, "reason": "exposure"})
-=======
-                        self.on_order_event(
-                            "skip",
-                            {
-                                "side": side,
-                                "reason": "exposure",
-                                "open_maker_btc": float(self._open_maker_btc),
-                            },
-                        )
->>>>>>> 7c73ba62
+
+
                 except Exception:
                     pass
                 continue
@@ -221,18 +213,7 @@
             await cancel_order(self.symbol, order_id)  # type: ignore[misc]
             # 〔この行がすること〕 手動キャンセルでも露出を減算
             self._reduce_open_maker(order_id)
-<<<<<<< HEAD
-=======
-            # 〔このブロックがすること〕 手動キャンセルの通知（露出も併記）
-            try:
-                if self.on_order_event:
-                    self.on_order_event(
-                        "cancel",
-                        {"order_id": str(order_id), "open_maker_btc": float(self._open_maker_btc)},
-                    )
-            except Exception:
-                pass
->>>>>>> 7c73ba62
+
         except Exception as e:
             logger.debug("cancel_order (safe) ignored: %s", e)
 

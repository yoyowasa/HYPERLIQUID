--- conflicted
+++ resolved
@@ -3,11 +3,10 @@
 from dataclasses import dataclass
 from collections import deque
 from typing import Deque, Optional, Callable  # 〔この import がすること〕 ゲート評価通知のコールバック型を使う
-<<<<<<< HEAD
+
 
 import uuid  # 〔この行がすること〕 trace_id を生成するための標準ライブラリを使います
-=======
->>>>>>> 5be800f4
+
 
 from hl_core.utils.logger import get_logger
 from .data_feed import FeatureSnapshot

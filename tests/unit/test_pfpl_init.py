--- conflicted
+++ resolved
@@ -359,8 +359,4 @@
     finally:
         if strategy is not None:
             _remove_strategy_handler(strategy.symbol)
-<<<<<<< HEAD
-        PFPLStrategy._FILE_HANDLERS.clear()
-=======
-        PFPLStrategy._FILE_HANDLERS.clear()
->>>>>>> 072e7160
+        PFPLStrategy._FILE_HANDLERS.clear()

--- conflicted
+++ resolved
@@ -118,7 +118,6 @@
         it = _iter_jsonl(jsonl)
     else:
         raise FileNotFoundError(f"No level2-*.jsonl/.parquet under {data_dir}")
-<<<<<<< HEAD
 
     for rec in it:
         t = float(rec.get("t", time.time()))
@@ -127,21 +126,6 @@
         bs = float(rec.get("bid_size_l1", 0.0))
         asz = float(rec.get("ask_size_l1", 0.0))
         yield (t, bb, ba, bs, asz)
-
-
-# ─────────────────────────────── 簡易 Fill モデルとシミュレータ ───────────────────────────────
-=======
-
-    for rec in it:
-        t = float(rec.get("t", time.time()))
-        bb = float(rec.get("best_bid", 0.0))
-        ba = float(rec.get("best_ask", 0.0))
-        bs = float(rec.get("bid_size_l1", 0.0))
-        asz = float(rec.get("ask_size_l1", 0.0))
-        yield (t, bb, ba, bs, asz)
-
-
->>>>>>> ede3ce87
 
 
 @dataclass
@@ -224,10 +208,6 @@
 
         for side, price in sides:
             for _ in range(self.splits):
-<<<<<<< HEAD
-                # 〔この行がすること〕 掲示時刻を t_post に変更（RTT を考慮）
-=======
->>>>>>> ede3ce87
                 self.orders.append(
                     Order(
                         side=side,
@@ -307,10 +287,6 @@
                 adv = self.risk.advice()
                 # 〔この行がすること〕 子注文の基準時刻も ingest 後（eff_t）に合わせます（この後 RTT を加味）
                 self._place_children(mid=sig.mid, deepen=adv.deepen_post_only, now=eff_t, top_depth=dob)
-<<<<<<< HEAD
-
-=======
->>>>>>> ede3ce87
             # 掲示中の注文の約定判定
             fills = self._match_orders(bb, ba, mid, now=t)
             for od, ref_mid in fills:
